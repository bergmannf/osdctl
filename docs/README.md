# osdctl Commands

## Command Overview

- `aao` - AWS Account Operator Debugging Utilities
  - `pool` - Get the status of the AWS Account Operator AccountPool
- `account` - AWS Account related utilities
  - `clean-velero-snapshots` - Cleans up S3 buckets whose name start with managed-velero
  - `cli` - Generate temporary AWS CLI credentials on demand
  - `console` - Generate an AWS console URL on the fly
  - `generate-secret <IAM User name>` - Generates IAM credentials secret
  - `get` - Get resources
    - `account` - Get AWS Account CR
    - `account-claim` - Get AWS Account Claim CR
    - `aws-account` - Get AWS Account ID
    - `legal-entity` - Get AWS Account Legal Entity
    - `secrets` - Get AWS Account CR related secrets
  - `list` - List resources
    - `account` - List AWS Account CR
    - `account-claim` - List AWS Account Claim CR
  - `mgmt` - AWS Account Management
    - `assign` - Assign account to user
    - `iam` - Creates an IAM user in a given AWS account and prints out the credentials
    - `list` - List out accounts for username
    - `unassign` - Unassign account to user
  - `reset <account name>` - Reset AWS Account CR
  - `rotate-secret <aws-account-cr-name>` - Rotate IAM credentials secret
  - `servicequotas` - Interact with AWS service-quotas
    - `describe` - Describe AWS service-quotas
  - `set <account name>` - Set AWS Account CR status
  - `verify-secrets [<account name>]` - Verify AWS Account CR IAM User credentials
- `alert` - List alerts
  - `list --cluster-id <cluster-id> --level [warning, critical, firing, pending, all]` - List all alerts or based on severity
  - `silence` - add, expire and list silence associated with alerts
    - `add --cluster-id <cluster-identifier> [--all --duration --comment | --alertname --duration --comment]` - Add new silence for alert
    - `expire [--cluster-id <cluster-identifier>] [--all | --silence-id <silence-id>]` - Expire Silence for alert
    - `list --cluster-id <cluster-identifier>` - List all silences
    - `org <org-id> [--all --duration --comment | --alertname --duration --comment]` - Add new silence for alert for org
- `cloudtrail` - AWS CloudTrail related utilities
  - `permission-denied-events` - Prints cloudtrail permission-denied events to console.
  - `write-events` - Prints cloudtrail write events to console with optional filtering
- `cluster` - Provides information for a specified cluster
  - `break-glass --cluster-id <cluster-identifier>` - Emergency access to a cluster
    - `cleanup --cluster-id <cluster-identifier>` - Drop emergency access to a cluster
  - `check-banned-user --cluster-id <cluster-identifier>` - Checks if the cluster owner is a banned user.
  - `context --cluster-id <cluster-identifier>` - Shows the context of a specified cluster
  - `cpd` - Runs diagnostic for a Cluster Provisioning Delay (CPD)
  - `detach-stuck-volume --cluster-id <cluster-identifier>` - Detach openshift-monitoring namespace's volume from a cluster forcefully
  - `etcd-health-check --cluster-id <cluster-id> --reason <reason for escalation>` - Checks the etcd components and member health
  - `etcd-member-replace --cluster-id <cluster-identifier>` - Replaces an unhealthy etcd node
  - `from-infra-id` - Get cluster ID and external ID from a given infrastructure ID commonly used by Splunk
  - `health` - Describes health of cluster nodes and provides other cluster vitals.
  - `hypershift-info` - Pull information about AWS objects from the cluster, the management cluster and the privatelink cluster
  - `logging-check --cluster-id <cluster-identifier>` - Shows the logging support status of a specified cluster
  - `orgId --cluster-id <cluster-identifier` - Get the OCM org ID for a given cluster
  - `owner` - List the clusters owned by the user (can be specified to any user, not only yourself)
  - `resize` - resize control-plane/infra nodes
    - `control-plane` - Resize an OSD/ROSA cluster's control plane nodes
    - `infra` - Resize an OSD/ROSA cluster's infra nodes
  - `resync` - Force a resync of a cluster from Hive
  - `sre-operators` - SRE operator related utilities
    - `describe` - Describe SRE operators
    - `list` - List the current and latest version of SRE operators
  - `ssh` - utilities for accessing cluster via ssh
    - `key --reason $reason [--cluster-id $CLUSTER_ID]` - Retrieve a cluster's SSH key from Hive
  - `support` - Cluster Support
    - `delete --cluster-id <cluster-identifier>` - Delete specified limited support reason for a given cluster
    - `post --cluster-id <cluster-identifier>` - Send limited support reason to a given cluster
    - `status --cluster-id <cluster-identifier>` - Shows the support status of a specified cluster
  - `transfer-owner` - Transfer cluster ownership to a new user (to be done by Region Lead)
<<<<<<< HEAD
  - `validate-pull-secret [CLUSTER_ID]` - Checks if the pull secret email matches the owner email
=======
  - `validate-pull-secret --cluster-id <cluster-identifier>` - Checks if the pull secret email matches the owner email
>>>>>>> 8aea93fa
  - `validate-pull-secret-ext [CLUSTER_ID]` - Extended checks to confirm pull-secret data is synced with current OCM data
- `cost` - Cost Management related utilities
  - `create` - Create a cost category for the given OU
  - `get` - Get total cost of a given OU
  - `list` - List the cost of each Account/OU under given OU
  - `reconcile` - Checks if there's a cost category for every OU. If an OU is missing a cost category, creates the cost category
- `dynatrace` - Dynatrace related utilities
  - `gather-logs --cluster-id <cluster-identifier>` - Gather all Pod logs and Application event from HCP
  - `logs --cluster-id <cluster-identifier>` - Fetch logs from Dynatrace
  - `url --cluster-id <cluster-identifier>` - Get the Dynatrace Tenant URL for a given MC or HCP cluster
- `env [flags] [env-alias]` - Create an environment to interact with a cluster
- `hcp` - 
  - `must-gather --cluster-id <cluster-identifier>` - Create a must-gather for HCP cluster
- `hive` - hive related utilities
  - `clusterdeployment` - cluster deployment related utilities
    - `list` - List cluster deployment crs
    - `listresources` - List all resources on a hive cluster related to a given cluster
  - `clustersync-failures [flags]` - List clustersync failures
- `iampermissions` - STS/WIF utilities
  - `diff` - Diff iam permissions for cluster operators between two versions
  - `get` - Get OCP CredentialsRequests
  - `save` - Save iam permissions for use in mcc
- `jira` - Provides a set of commands for interacting with Jira
  - `quick-task <title>` - creates a new ticket with the given name
- `jumphost` - 
  - `create` - Create a jumphost for emergency SSH access to a cluster's VMs
  - `delete` - Delete a jumphost created by `osdctl jumphost create`
- `mc` - 
  - `list` - List ROSA HCP Management Clusters
- `network` - network related utilities
  - `packet-capture` - Start packet capture
  - `verify-egress` - Verify an AWS OSD/ROSA cluster can reach all required external URLs necessary for full support.
- `org` - Provides information for a specified organization
  - `aws-accounts` - get organization AWS Accounts
  - `clusters` - get all active organization clusters
  - `context orgId` - fetches information about the given organization
  - `current` - gets current organization
  - `customers` - get paying/non-paying organizations
  - `describe` - describe organization
  - `get` - get organization by users
  - `labels` - get organization labels
  - `users` - get organization users
- `promote` - Utilities to promote services/operators
  - `dynatrace` - Utilities to promote dynatrace
  - `package` - Utilities to promote package-operator services
  - `saas` - Utilities to promote SaaS services/operators
- `servicelog` - OCM/Hive Service log
  - `list --cluster-id <cluster-identifier> [flags] [options]` - Get service logs for a given cluster identifier.
  - `post --cluster-id <cluster-identifier>` - Post a service log to a cluster or list of clusters
- `setup` - Setup the configuration
- `swarm` - Provides a set of commands for swarming activity
  - `secondary` - List unassigned JIRA issues based on criteria
- `upgrade` - Upgrade osdctl
- `version` - Display the version

## Command Details

### osdctl

CLI tool to provide OSD related utilities

```
osdctl [flags]
```

#### Flags

```
      --as string                        Username to impersonate for the operation. User could be a regular user or a service account in a namespace.
      --cluster string                   The name of the kubeconfig cluster to use
      --context string                   The name of the kubeconfig context to use
  -h, --help                             help for osdctl
      --insecure-skip-tls-verify         If true, the server's certificate will not be checked for validity. This will make your HTTPS connections insecure
      --kubeconfig string                Path to the kubeconfig file to use for CLI requests.
  -o, --output string                    Valid formats are ['', 'json', 'yaml', 'env']
      --request-timeout string           The length of time to wait before giving up on a single server request. Non-zero values should contain a corresponding time unit (e.g. 1s, 2m, 3h). A value of zero means don't timeout requests. (default "0")
  -s, --server string                    The address and port of the Kubernetes API server
      --skip-aws-proxy-check aws_proxy   Don't use the configured aws_proxy value
  -S, --skip-version-check               skip checking to see if this is the most recent release
```

### osdctl aao

AWS Account Operator Debugging Utilities

```
osdctl aao [flags]
```

#### Flags

```
      --as string                        Username to impersonate for the operation. User could be a regular user or a service account in a namespace.
      --cluster string                   The name of the kubeconfig cluster to use
      --context string                   The name of the kubeconfig context to use
  -h, --help                             help for aao
      --insecure-skip-tls-verify         If true, the server's certificate will not be checked for validity. This will make your HTTPS connections insecure
      --kubeconfig string                Path to the kubeconfig file to use for CLI requests.
  -o, --output string                    Valid formats are ['', 'json', 'yaml', 'env']
      --request-timeout string           The length of time to wait before giving up on a single server request. Non-zero values should contain a corresponding time unit (e.g. 1s, 2m, 3h). A value of zero means don't timeout requests. (default "0")
  -s, --server string                    The address and port of the Kubernetes API server
      --skip-aws-proxy-check aws_proxy   Don't use the configured aws_proxy value
  -S, --skip-version-check               skip checking to see if this is the most recent release
```

### osdctl aao pool

Get the status of the AWS Account Operator AccountPool

```
osdctl aao pool [flags]
```

#### Flags

```
      --as string                        Username to impersonate for the operation. User could be a regular user or a service account in a namespace.
      --cluster string                   The name of the kubeconfig cluster to use
      --context string                   The name of the kubeconfig context to use
  -h, --help                             help for pool
      --insecure-skip-tls-verify         If true, the server's certificate will not be checked for validity. This will make your HTTPS connections insecure
      --kubeconfig string                Path to the kubeconfig file to use for CLI requests.
  -o, --output string                    Valid formats are ['', 'json', 'yaml', 'env']
      --request-timeout string           The length of time to wait before giving up on a single server request. Non-zero values should contain a corresponding time unit (e.g. 1s, 2m, 3h). A value of zero means don't timeout requests. (default "0")
  -s, --server string                    The address and port of the Kubernetes API server
      --skip-aws-proxy-check aws_proxy   Don't use the configured aws_proxy value
  -S, --skip-version-check               skip checking to see if this is the most recent release
```

### osdctl account

AWS Account related utilities

```
osdctl account [flags]
```

#### Flags

```
      --as string                        Username to impersonate for the operation. User could be a regular user or a service account in a namespace.
      --cluster string                   The name of the kubeconfig cluster to use
      --context string                   The name of the kubeconfig context to use
  -h, --help                             help for account
      --insecure-skip-tls-verify         If true, the server's certificate will not be checked for validity. This will make your HTTPS connections insecure
      --kubeconfig string                Path to the kubeconfig file to use for CLI requests.
  -o, --output string                    Valid formats are ['', 'json', 'yaml', 'env']
      --request-timeout string           The length of time to wait before giving up on a single server request. Non-zero values should contain a corresponding time unit (e.g. 1s, 2m, 3h). A value of zero means don't timeout requests. (default "0")
  -s, --server string                    The address and port of the Kubernetes API server
      --skip-aws-proxy-check aws_proxy   Don't use the configured aws_proxy value
  -S, --skip-version-check               skip checking to see if this is the most recent release
```

### osdctl account clean-velero-snapshots

Cleans up S3 buckets whose name start with managed-velero

```
osdctl account clean-velero-snapshots [flags]
```

#### Flags

```
      --as string                        Username to impersonate for the operation. User could be a regular user or a service account in a namespace.
  -a, --aws-access-key-id string         AWS Access Key ID
  -c, --aws-config string                specify AWS config file path
  -p, --aws-profile string               specify AWS profile
  -r, --aws-region string                specify AWS region (default "us-east-1")
  -x, --aws-secret-access-key string     AWS Secret Access Key
      --cluster string                   The name of the kubeconfig cluster to use
      --context string                   The name of the kubeconfig context to use
  -h, --help                             help for clean-velero-snapshots
      --insecure-skip-tls-verify         If true, the server's certificate will not be checked for validity. This will make your HTTPS connections insecure
      --kubeconfig string                Path to the kubeconfig file to use for CLI requests.
  -o, --output string                    Valid formats are ['', 'json', 'yaml', 'env']
      --request-timeout string           The length of time to wait before giving up on a single server request. Non-zero values should contain a corresponding time unit (e.g. 1s, 2m, 3h). A value of zero means don't timeout requests. (default "0")
  -s, --server string                    The address and port of the Kubernetes API server
      --skip-aws-proxy-check aws_proxy   Don't use the configured aws_proxy value
  -S, --skip-version-check               skip checking to see if this is the most recent release
```

### osdctl account cli

Generate temporary AWS CLI credentials on demand

```
osdctl account cli [flags]
```

#### Flags

```
  -i, --accountId string                 AWS Account ID
      --as string                        Username to impersonate for the operation. User could be a regular user or a service account in a namespace.
      --cluster string                   The name of the kubeconfig cluster to use
      --context string                   The name of the kubeconfig context to use
  -h, --help                             help for cli
      --insecure-skip-tls-verify         If true, the server's certificate will not be checked for validity. This will make your HTTPS connections insecure
      --kubeconfig string                Path to the kubeconfig file to use for CLI requests.
  -o, --output string                    Output type
  -p, --profile string                   AWS Profile
  -r, --region string                    Region
      --request-timeout string           The length of time to wait before giving up on a single server request. Non-zero values should contain a corresponding time unit (e.g. 1s, 2m, 3h). A value of zero means don't timeout requests. (default "0")
  -s, --server string                    The address and port of the Kubernetes API server
      --skip-aws-proxy-check aws_proxy   Don't use the configured aws_proxy value
  -S, --skip-version-check               skip checking to see if this is the most recent release
      --verbose                          Verbose output
```

### osdctl account console

Generate an AWS console URL on the fly

```
osdctl account console [flags]
```

#### Flags

```
  -i, --accountId string                 AWS Account ID
      --as string                        Username to impersonate for the operation. User could be a regular user or a service account in a namespace.
      --cluster string                   The name of the kubeconfig cluster to use
      --context string                   The name of the kubeconfig context to use
  -d, --duration int32                   The duration of the console session. Default value is 3600 seconds(1 hour) (default 3600)
  -h, --help                             help for console
      --insecure-skip-tls-verify         If true, the server's certificate will not be checked for validity. This will make your HTTPS connections insecure
      --kubeconfig string                Path to the kubeconfig file to use for CLI requests.
      --launch                           Launch web browser directly
  -o, --output string                    Valid formats are ['', 'json', 'yaml', 'env']
  -p, --profile string                   AWS Profile
  -r, --region string                    Region
      --request-timeout string           The length of time to wait before giving up on a single server request. Non-zero values should contain a corresponding time unit (e.g. 1s, 2m, 3h). A value of zero means don't timeout requests. (default "0")
  -s, --server string                    The address and port of the Kubernetes API server
      --skip-aws-proxy-check aws_proxy   Don't use the configured aws_proxy value
  -S, --skip-version-check               skip checking to see if this is the most recent release
      --verbose                          Verbose output
```

### osdctl account generate-secret

When logged into a hive shard, this generates a new IAM credential secret for a given IAM user

```
osdctl account generate-secret <IAM User name> [flags]
```

#### Flags

```
  -i, --account-id string                AWS Account ID
  -a, --account-name string              AWS Account CR name
      --account-namespace string         The namespace to keep AWS accounts. The default value is aws-account-operator. (default "aws-account-operator")
      --as string                        Username to impersonate for the operation. User could be a regular user or a service account in a namespace.
  -p, --aws-profile string               specify AWS profile
      --ccs                              Only generate specific secret for osdCcsAdmin. Requires Account CR name
      --cluster string                   The name of the kubeconfig cluster to use
      --context string                   The name of the kubeconfig context to use
  -h, --help                             help for generate-secret
      --insecure-skip-tls-verify         If true, the server's certificate will not be checked for validity. This will make your HTTPS connections insecure
      --kubeconfig string                Path to the kubeconfig file to use for CLI requests.
  -o, --output string                    Valid formats are ['', 'json', 'yaml', 'env']
      --quiet                            Suppress logged output
      --request-timeout string           The length of time to wait before giving up on a single server request. Non-zero values should contain a corresponding time unit (e.g. 1s, 2m, 3h). A value of zero means don't timeout requests. (default "0")
      --secret-name string               Specify name of the generated secret
      --secret-namespace string          Specify namespace of the generated secret (default "aws-account-operator")
  -s, --server string                    The address and port of the Kubernetes API server
      --skip-aws-proxy-check aws_proxy   Don't use the configured aws_proxy value
  -S, --skip-version-check               skip checking to see if this is the most recent release
```

### osdctl account get

Get resources

```
osdctl account get [flags]
```

#### Flags

```
      --as string                        Username to impersonate for the operation. User could be a regular user or a service account in a namespace.
      --cluster string                   The name of the kubeconfig cluster to use
      --context string                   The name of the kubeconfig context to use
  -h, --help                             help for get
      --insecure-skip-tls-verify         If true, the server's certificate will not be checked for validity. This will make your HTTPS connections insecure
      --kubeconfig string                Path to the kubeconfig file to use for CLI requests.
  -o, --output string                    Valid formats are ['', 'json', 'yaml', 'env']
      --request-timeout string           The length of time to wait before giving up on a single server request. Non-zero values should contain a corresponding time unit (e.g. 1s, 2m, 3h). A value of zero means don't timeout requests. (default "0")
  -s, --server string                    The address and port of the Kubernetes API server
      --skip-aws-proxy-check aws_proxy   Don't use the configured aws_proxy value
  -S, --skip-version-check               skip checking to see if this is the most recent release
```

### osdctl account get account

Get AWS Account CR

```
osdctl account get account [flags]
```

#### Flags

```
  -c, --account-claim string             Account Claim CR name
  -n, --account-claim-ns string          Account Claim CR namespace
  -i, --account-id string                AWS account ID
      --account-namespace string         The namespace to keep AWS accounts. The default value is aws-account-operator. (default "aws-account-operator")
      --as string                        Username to impersonate for the operation. User could be a regular user or a service account in a namespace.
      --cluster string                   The name of the kubeconfig cluster to use
      --context string                   The name of the kubeconfig context to use
  -h, --help                             help for account
      --insecure-skip-tls-verify         If true, the server's certificate will not be checked for validity. This will make your HTTPS connections insecure
      --kubeconfig string                Path to the kubeconfig file to use for CLI requests.
  -o, --output string                    Valid formats are ['', 'json', 'yaml', 'env']
      --request-timeout string           The length of time to wait before giving up on a single server request. Non-zero values should contain a corresponding time unit (e.g. 1s, 2m, 3h). A value of zero means don't timeout requests. (default "0")
  -s, --server string                    The address and port of the Kubernetes API server
      --show-managed-fields              If true, keep the managedFields when printing objects in JSON or YAML format.
      --skip-aws-proxy-check aws_proxy   Don't use the configured aws_proxy value
  -S, --skip-version-check               skip checking to see if this is the most recent release
      --template string                  Template string or path to template file to use when --output=jsonpath, --output=jsonpath-file.
```

### osdctl account get account-claim

Get AWS Account Claim CR

```
osdctl account get account-claim [flags]
```

#### Flags

```
  -a, --account string                   Account CR Name
  -i, --account-id string                AWS account ID
      --account-namespace string         The namespace to keep AWS accounts. The default value is aws-account-operator. (default "aws-account-operator")
      --as string                        Username to impersonate for the operation. User could be a regular user or a service account in a namespace.
      --cluster string                   The name of the kubeconfig cluster to use
      --context string                   The name of the kubeconfig context to use
  -h, --help                             help for account-claim
      --insecure-skip-tls-verify         If true, the server's certificate will not be checked for validity. This will make your HTTPS connections insecure
      --kubeconfig string                Path to the kubeconfig file to use for CLI requests.
  -o, --output string                    Valid formats are ['', 'json', 'yaml', 'env']
      --request-timeout string           The length of time to wait before giving up on a single server request. Non-zero values should contain a corresponding time unit (e.g. 1s, 2m, 3h). A value of zero means don't timeout requests. (default "0")
  -s, --server string                    The address and port of the Kubernetes API server
      --show-managed-fields              If true, keep the managedFields when printing objects in JSON or YAML format.
      --skip-aws-proxy-check aws_proxy   Don't use the configured aws_proxy value
  -S, --skip-version-check               skip checking to see if this is the most recent release
      --template string                  Template string or path to template file to use when --output=jsonpath, --output=jsonpath-file.
```

### osdctl account get aws-account

Get AWS Account ID

```
osdctl account get aws-account [flags]
```

#### Flags

```
  -a, --account string                   Account CR Name
  -c, --account-claim string             Account Claim CR Name
  -n, --account-claim-ns string          Account Claim CR Namespace
      --account-namespace string         The namespace to keep AWS accounts. The default value is aws-account-operator. (default "aws-account-operator")
      --as string                        Username to impersonate for the operation. User could be a regular user or a service account in a namespace.
      --cluster string                   The name of the kubeconfig cluster to use
      --context string                   The name of the kubeconfig context to use
  -h, --help                             help for aws-account
      --insecure-skip-tls-verify         If true, the server's certificate will not be checked for validity. This will make your HTTPS connections insecure
      --kubeconfig string                Path to the kubeconfig file to use for CLI requests.
  -o, --output string                    Valid formats are ['', 'json', 'yaml', 'env']
      --request-timeout string           The length of time to wait before giving up on a single server request. Non-zero values should contain a corresponding time unit (e.g. 1s, 2m, 3h). A value of zero means don't timeout requests. (default "0")
  -s, --server string                    The address and port of the Kubernetes API server
      --skip-aws-proxy-check aws_proxy   Don't use the configured aws_proxy value
  -S, --skip-version-check               skip checking to see if this is the most recent release
```

### osdctl account get legal-entity

Get AWS Account Legal Entity

```
osdctl account get legal-entity [flags]
```

#### Flags

```
  -i, --account-id string                AWS account ID
      --account-namespace string         The namespace to keep AWS accounts. The default value is aws-account-operator. (default "aws-account-operator")
      --as string                        Username to impersonate for the operation. User could be a regular user or a service account in a namespace.
      --cluster string                   The name of the kubeconfig cluster to use
      --context string                   The name of the kubeconfig context to use
  -h, --help                             help for legal-entity
      --insecure-skip-tls-verify         If true, the server's certificate will not be checked for validity. This will make your HTTPS connections insecure
      --kubeconfig string                Path to the kubeconfig file to use for CLI requests.
  -o, --output string                    Valid formats are ['', 'json', 'yaml', 'env']
      --request-timeout string           The length of time to wait before giving up on a single server request. Non-zero values should contain a corresponding time unit (e.g. 1s, 2m, 3h). A value of zero means don't timeout requests. (default "0")
  -s, --server string                    The address and port of the Kubernetes API server
      --skip-aws-proxy-check aws_proxy   Don't use the configured aws_proxy value
  -S, --skip-version-check               skip checking to see if this is the most recent release
```

### osdctl account get secrets

Get AWS Account CR related secrets

```
osdctl account get secrets [flags]
```

#### Flags

```
  -i, --account-id string                AWS account ID
      --account-namespace string         The namespace to keep AWS accounts. The default value is aws-account-operator. (default "aws-account-operator")
      --as string                        Username to impersonate for the operation. User could be a regular user or a service account in a namespace.
      --cluster string                   The name of the kubeconfig cluster to use
      --context string                   The name of the kubeconfig context to use
  -h, --help                             help for secrets
      --insecure-skip-tls-verify         If true, the server's certificate will not be checked for validity. This will make your HTTPS connections insecure
      --kubeconfig string                Path to the kubeconfig file to use for CLI requests.
  -o, --output string                    Valid formats are ['', 'json', 'yaml', 'env']
      --request-timeout string           The length of time to wait before giving up on a single server request. Non-zero values should contain a corresponding time unit (e.g. 1s, 2m, 3h). A value of zero means don't timeout requests. (default "0")
  -s, --server string                    The address and port of the Kubernetes API server
      --skip-aws-proxy-check aws_proxy   Don't use the configured aws_proxy value
  -S, --skip-version-check               skip checking to see if this is the most recent release
```

### osdctl account list

List resources

```
osdctl account list [flags]
```

#### Flags

```
      --as string                        Username to impersonate for the operation. User could be a regular user or a service account in a namespace.
      --cluster string                   The name of the kubeconfig cluster to use
      --context string                   The name of the kubeconfig context to use
  -h, --help                             help for list
      --insecure-skip-tls-verify         If true, the server's certificate will not be checked for validity. This will make your HTTPS connections insecure
      --kubeconfig string                Path to the kubeconfig file to use for CLI requests.
  -o, --output string                    Valid formats are ['', 'json', 'yaml', 'env']
      --request-timeout string           The length of time to wait before giving up on a single server request. Non-zero values should contain a corresponding time unit (e.g. 1s, 2m, 3h). A value of zero means don't timeout requests. (default "0")
  -s, --server string                    The address and port of the Kubernetes API server
      --skip-aws-proxy-check aws_proxy   Don't use the configured aws_proxy value
  -S, --skip-version-check               skip checking to see if this is the most recent release
```

### osdctl account list account

List AWS Account CR

```
osdctl account list account [flags]
```

#### Flags

```
      --account-namespace string         The namespace to keep AWS accounts. The default value is aws-account-operator. (default "aws-account-operator")
      --as string                        Username to impersonate for the operation. User could be a regular user or a service account in a namespace.
  -c, --claim string                     Filter account CRs by claimed or not. Supported values are true, false. Otherwise it lists all accounts
      --cluster string                   The name of the kubeconfig cluster to use
      --context string                   The name of the kubeconfig context to use
  -h, --help                             help for account
      --insecure-skip-tls-verify         If true, the server's certificate will not be checked for validity. This will make your HTTPS connections insecure
      --kubeconfig string                Path to the kubeconfig file to use for CLI requests.
  -o, --output string                    Valid formats are ['', 'json', 'yaml', 'env']
      --request-timeout string           The length of time to wait before giving up on a single server request. Non-zero values should contain a corresponding time unit (e.g. 1s, 2m, 3h). A value of zero means don't timeout requests. (default "0")
  -r, --reuse string                     Filter account CRs by reused or not. Supported values are true, false. Otherwise it lists all accounts
  -s, --server string                    The address and port of the Kubernetes API server
      --show-managed-fields              If true, keep the managedFields when printing objects in JSON or YAML format.
      --skip-aws-proxy-check aws_proxy   Don't use the configured aws_proxy value
  -S, --skip-version-check               skip checking to see if this is the most recent release
      --state string                     Account cr state. The default value is all to display all the crs (default "all")
      --template string                  Template string or path to template file to use when --output=jsonpath, --output=jsonpath-file.
```

### osdctl account list account-claim

List AWS Account Claim CR

```
osdctl account list account-claim [flags]
```

#### Flags

```
      --as string                        Username to impersonate for the operation. User could be a regular user or a service account in a namespace.
      --cluster string                   The name of the kubeconfig cluster to use
      --context string                   The name of the kubeconfig context to use
  -h, --help                             help for account-claim
      --insecure-skip-tls-verify         If true, the server's certificate will not be checked for validity. This will make your HTTPS connections insecure
      --kubeconfig string                Path to the kubeconfig file to use for CLI requests.
  -o, --output string                    Valid formats are ['', 'json', 'yaml', 'env']
      --request-timeout string           The length of time to wait before giving up on a single server request. Non-zero values should contain a corresponding time unit (e.g. 1s, 2m, 3h). A value of zero means don't timeout requests. (default "0")
  -s, --server string                    The address and port of the Kubernetes API server
      --skip-aws-proxy-check aws_proxy   Don't use the configured aws_proxy value
  -S, --skip-version-check               skip checking to see if this is the most recent release
      --state string                     Account cr state. If not specified, it will list all crs by default.
```

### osdctl account mgmt

AWS Account Management

```
osdctl account mgmt [flags]
```

#### Flags

```
      --as string                        Username to impersonate for the operation. User could be a regular user or a service account in a namespace.
      --cluster string                   The name of the kubeconfig cluster to use
      --context string                   The name of the kubeconfig context to use
  -h, --help                             help for mgmt
      --insecure-skip-tls-verify         If true, the server's certificate will not be checked for validity. This will make your HTTPS connections insecure
      --kubeconfig string                Path to the kubeconfig file to use for CLI requests.
  -o, --output string                    Valid formats are ['', 'json', 'yaml', 'env']
      --request-timeout string           The length of time to wait before giving up on a single server request. Non-zero values should contain a corresponding time unit (e.g. 1s, 2m, 3h). A value of zero means don't timeout requests. (default "0")
  -s, --server string                    The address and port of the Kubernetes API server
      --skip-aws-proxy-check aws_proxy   Don't use the configured aws_proxy value
  -S, --skip-version-check               skip checking to see if this is the most recent release
```

### osdctl account mgmt assign

Assign account to user

```
osdctl account mgmt assign [flags]
```

#### Flags

```
  -i, --account-id string                (optional) Specific AWS account ID to assign
      --as string                        Username to impersonate for the operation. User could be a regular user or a service account in a namespace.
      --cluster string                   The name of the kubeconfig cluster to use
      --context string                   The name of the kubeconfig context to use
  -h, --help                             help for assign
  -I, --iam-user                         (optional) Create an AWS IAM user and Access Key
      --insecure-skip-tls-verify         If true, the server's certificate will not be checked for validity. This will make your HTTPS connections insecure
      --kubeconfig string                Path to the kubeconfig file to use for CLI requests.
  -o, --output string                    Valid formats are ['', 'json', 'yaml', 'env']
  -p, --payer-account string             Payer account type
      --request-timeout string           The length of time to wait before giving up on a single server request. Non-zero values should contain a corresponding time unit (e.g. 1s, 2m, 3h). A value of zero means don't timeout requests. (default "0")
  -s, --server string                    The address and port of the Kubernetes API server
      --show-managed-fields              If true, keep the managedFields when printing objects in JSON or YAML format.
      --skip-aws-proxy-check aws_proxy   Don't use the configured aws_proxy value
  -S, --skip-version-check               skip checking to see if this is the most recent release
      --template string                  Template string or path to template file to use when --output=jsonpath, --output=jsonpath-file.
  -u, --username string                  LDAP username
```

### osdctl account mgmt iam

Creates an IAM user in a given AWS account and prints out the credentials

```
osdctl account mgmt iam [flags]
```

#### Flags

```
  -i, --accountId string                 AWS account ID to run this against
      --as string                        Username to impersonate for the operation. User could be a regular user or a service account in a namespace.
      --cluster string                   The name of the kubeconfig cluster to use
      --context string                   The name of the kubeconfig context to use
  -h, --help                             help for iam
      --insecure-skip-tls-verify         If true, the server's certificate will not be checked for validity. This will make your HTTPS connections insecure
      --kubeconfig string                Path to the kubeconfig file to use for CLI requests.
  -o, --output string                    Valid formats are ['', 'json', 'yaml', 'env']
  -p, --profile string                   AWS Profile
  -r, --region string                    AWS Region
      --request-timeout string           The length of time to wait before giving up on a single server request. Non-zero values should contain a corresponding time unit (e.g. 1s, 2m, 3h). A value of zero means don't timeout requests. (default "0")
  -R, --rotate                           Rotate an IAM user's credentials and print the output
  -s, --server string                    The address and port of the Kubernetes API server
      --skip-aws-proxy-check aws_proxy   Don't use the configured aws_proxy value
  -S, --skip-version-check               skip checking to see if this is the most recent release
  -u, --user string                      Kerberos username to run this for
```

### osdctl account mgmt list

List out accounts for username

```
osdctl account mgmt list [flags]
```

#### Flags

```
  -i, --account-id string                Account ID
      --as string                        Username to impersonate for the operation. User could be a regular user or a service account in a namespace.
      --cluster string                   The name of the kubeconfig cluster to use
      --context string                   The name of the kubeconfig context to use
  -h, --help                             help for list
      --insecure-skip-tls-verify         If true, the server's certificate will not be checked for validity. This will make your HTTPS connections insecure
      --kubeconfig string                Path to the kubeconfig file to use for CLI requests.
  -o, --output string                    Valid formats are ['', 'json', 'yaml', 'env']
  -p, --payer-account string             Payer account type
      --request-timeout string           The length of time to wait before giving up on a single server request. Non-zero values should contain a corresponding time unit (e.g. 1s, 2m, 3h). A value of zero means don't timeout requests. (default "0")
  -s, --server string                    The address and port of the Kubernetes API server
      --show-managed-fields              If true, keep the managedFields when printing objects in JSON or YAML format.
      --skip-aws-proxy-check aws_proxy   Don't use the configured aws_proxy value
  -S, --skip-version-check               skip checking to see if this is the most recent release
      --template string                  Template string or path to template file to use when --output=jsonpath, --output=jsonpath-file.
  -u, --user string                      LDAP username
```

### osdctl account mgmt unassign

Unassign account to user

```
osdctl account mgmt unassign [flags]
```

#### Flags

```
  -i, --account-id string                Account ID
      --as string                        Username to impersonate for the operation. User could be a regular user or a service account in a namespace.
      --cluster string                   The name of the kubeconfig cluster to use
      --context string                   The name of the kubeconfig context to use
  -h, --help                             help for unassign
      --insecure-skip-tls-verify         If true, the server's certificate will not be checked for validity. This will make your HTTPS connections insecure
      --kubeconfig string                Path to the kubeconfig file to use for CLI requests.
  -o, --output string                    Valid formats are ['', 'json', 'yaml', 'env']
  -p, --payer-account string             Payer account type
      --request-timeout string           The length of time to wait before giving up on a single server request. Non-zero values should contain a corresponding time unit (e.g. 1s, 2m, 3h). A value of zero means don't timeout requests. (default "0")
  -s, --server string                    The address and port of the Kubernetes API server
      --show-managed-fields              If true, keep the managedFields when printing objects in JSON or YAML format.
      --skip-aws-proxy-check aws_proxy   Don't use the configured aws_proxy value
  -S, --skip-version-check               skip checking to see if this is the most recent release
      --template string                  Template string or path to template file to use when --output=jsonpath, --output=jsonpath-file.
  -u, --username string                  LDAP username
```

### osdctl account reset

Reset AWS Account CR

```
osdctl account reset <account name> [flags]
```

#### Flags

```
      --account-namespace string         The namespace to keep AWS accounts. The default value is aws-account-operator. (default "aws-account-operator")
      --as string                        Username to impersonate for the operation. User could be a regular user or a service account in a namespace.
      --cluster string                   The name of the kubeconfig cluster to use
      --context string                   The name of the kubeconfig context to use
  -h, --help                             help for reset
      --insecure-skip-tls-verify         If true, the server's certificate will not be checked for validity. This will make your HTTPS connections insecure
      --kubeconfig string                Path to the kubeconfig file to use for CLI requests.
  -o, --output string                    Valid formats are ['', 'json', 'yaml', 'env']
      --request-timeout string           The length of time to wait before giving up on a single server request. Non-zero values should contain a corresponding time unit (e.g. 1s, 2m, 3h). A value of zero means don't timeout requests. (default "0")
      --reset-legalentity                This will wipe the legalEntity, claimLink and reused fields, allowing accounts to be used for different Legal Entities.
  -s, --server string                    The address and port of the Kubernetes API server
      --skip-aws-proxy-check aws_proxy   Don't use the configured aws_proxy value
  -S, --skip-version-check               skip checking to see if this is the most recent release
```

### osdctl account rotate-secret

When logged into a hive shard, this rotates IAM credential secrets for a given `account` CR.

```
osdctl account rotate-secret <aws-account-cr-name> [flags]
```

#### Flags

```
      --admin-username osdManagedAdmin*   The admin username to use for generating access keys. Must be in the format of osdManagedAdmin*. If not specified, this is inferred from the account CR.
      --as string                         Username to impersonate for the operation. User could be a regular user or a service account in a namespace.
  -p, --aws-profile string                specify AWS profile
      --ccs                               Also rotates osdCcsAdmin credential. Use caution.
      --cluster string                    The name of the kubeconfig cluster to use
      --context string                    The name of the kubeconfig context to use
  -h, --help                              help for rotate-secret
      --insecure-skip-tls-verify          If true, the server's certificate will not be checked for validity. This will make your HTTPS connections insecure
      --kubeconfig string                 Path to the kubeconfig file to use for CLI requests.
  -o, --output string                     Valid formats are ['', 'json', 'yaml', 'env']
      --reason string                     The reason for this command, which requires elevation, to be run (usually an OHSS or PD ticket)
      --request-timeout string            The length of time to wait before giving up on a single server request. Non-zero values should contain a corresponding time unit (e.g. 1s, 2m, 3h). A value of zero means don't timeout requests. (default "0")
  -s, --server string                     The address and port of the Kubernetes API server
      --skip-aws-proxy-check aws_proxy    Don't use the configured aws_proxy value
  -S, --skip-version-check                skip checking to see if this is the most recent release
```

### osdctl account servicequotas

Interact with AWS service-quotas

```
osdctl account servicequotas [flags]
```

#### Flags

```
      --as string                        Username to impersonate for the operation. User could be a regular user or a service account in a namespace.
      --cluster string                   The name of the kubeconfig cluster to use
      --context string                   The name of the kubeconfig context to use
  -h, --help                             help for servicequotas
      --insecure-skip-tls-verify         If true, the server's certificate will not be checked for validity. This will make your HTTPS connections insecure
      --kubeconfig string                Path to the kubeconfig file to use for CLI requests.
  -o, --output string                    Valid formats are ['', 'json', 'yaml', 'env']
      --request-timeout string           The length of time to wait before giving up on a single server request. Non-zero values should contain a corresponding time unit (e.g. 1s, 2m, 3h). A value of zero means don't timeout requests. (default "0")
  -s, --server string                    The address and port of the Kubernetes API server
      --skip-aws-proxy-check aws_proxy   Don't use the configured aws_proxy value
  -S, --skip-version-check               skip checking to see if this is the most recent release
```

### osdctl account servicequotas describe

Describe AWS service-quotas

```
osdctl account servicequotas describe [flags]
```

#### Flags

```
      --as string                        Username to impersonate for the operation. User could be a regular user or a service account in a namespace.
      --cluster string                   The name of the kubeconfig cluster to use
  -C, --clusterID string                 Cluster ID
      --context string                   The name of the kubeconfig context to use
  -h, --help                             help for describe
      --insecure-skip-tls-verify         If true, the server's certificate will not be checked for validity. This will make your HTTPS connections insecure
      --kubeconfig string                Path to the kubeconfig file to use for CLI requests.
  -o, --output string                    Valid formats are ['', 'json', 'yaml', 'env']
  -p, --profile string                   AWS Profile
  -q, --quota-code string                Query for QuotaCode (default "L-1216C47A")
      --request-timeout string           The length of time to wait before giving up on a single server request. Non-zero values should contain a corresponding time unit (e.g. 1s, 2m, 3h). A value of zero means don't timeout requests. (default "0")
  -s, --server string                    The address and port of the Kubernetes API server
      --service-code string              Query for ServiceCode (default "ec2")
      --skip-aws-proxy-check aws_proxy   Don't use the configured aws_proxy value
  -S, --skip-version-check               skip checking to see if this is the most recent release
      --verbose                          Verbose output
```

### osdctl account set

Set AWS Account CR status

```
osdctl account set <account name> [flags]
```

#### Flags

```
  -a, --account-namespace string         The namespace to keep AWS accounts. The default value is aws-account-operator. (default "aws-account-operator")
      --as string                        Username to impersonate for the operation. User could be a regular user or a service account in a namespace.
      --cluster string                   The name of the kubeconfig cluster to use
      --context string                   The name of the kubeconfig context to use
  -h, --help                             help for set
      --insecure-skip-tls-verify         If true, the server's certificate will not be checked for validity. This will make your HTTPS connections insecure
      --kubeconfig string                Path to the kubeconfig file to use for CLI requests.
  -o, --output string                    Valid formats are ['', 'json', 'yaml', 'env']
  -p, --patch string                     the raw payload used to patch the account status
      --request-timeout string           The length of time to wait before giving up on a single server request. Non-zero values should contain a corresponding time unit (e.g. 1s, 2m, 3h). A value of zero means don't timeout requests. (default "0")
  -r, --rotate-credentials               set status.rotateCredentials in the specified account
  -s, --server string                    The address and port of the Kubernetes API server
      --skip-aws-proxy-check aws_proxy   Don't use the configured aws_proxy value
  -S, --skip-version-check               skip checking to see if this is the most recent release
      --state string                     set status.state field in the specified account
  -t, --type string                      The type of patch being provided; one of [merge json]. The strategic patch is not supported. (default "merge")
```

### osdctl account verify-secrets

Verify AWS Account CR IAM User credentials

```
osdctl account verify-secrets [<account name>] [flags]
```

#### Flags

```
      --account-namespace string         The namespace to keep AWS accounts. The default value is aws-account-operator. (default "aws-account-operator")
  -A, --all                              Verify all Account CRs
      --as string                        Username to impersonate for the operation. User could be a regular user or a service account in a namespace.
      --cluster string                   The name of the kubeconfig cluster to use
      --context string                   The name of the kubeconfig context to use
  -h, --help                             help for verify-secrets
      --insecure-skip-tls-verify         If true, the server's certificate will not be checked for validity. This will make your HTTPS connections insecure
      --kubeconfig string                Path to the kubeconfig file to use for CLI requests.
  -o, --output string                    Valid formats are ['', 'json', 'yaml', 'env']
      --request-timeout string           The length of time to wait before giving up on a single server request. Non-zero values should contain a corresponding time unit (e.g. 1s, 2m, 3h). A value of zero means don't timeout requests. (default "0")
  -s, --server string                    The address and port of the Kubernetes API server
      --skip-aws-proxy-check aws_proxy   Don't use the configured aws_proxy value
  -S, --skip-version-check               skip checking to see if this is the most recent release
      --verbose                          Verbose output
```

### osdctl alert

List alerts

```
osdctl alert [flags]
```

#### Flags

```
      --as string                        Username to impersonate for the operation. User could be a regular user or a service account in a namespace.
      --cluster string                   The name of the kubeconfig cluster to use
      --context string                   The name of the kubeconfig context to use
  -h, --help                             help for alert
      --insecure-skip-tls-verify         If true, the server's certificate will not be checked for validity. This will make your HTTPS connections insecure
      --kubeconfig string                Path to the kubeconfig file to use for CLI requests.
  -o, --output string                    Valid formats are ['', 'json', 'yaml', 'env']
      --request-timeout string           The length of time to wait before giving up on a single server request. Non-zero values should contain a corresponding time unit (e.g. 1s, 2m, 3h). A value of zero means don't timeout requests. (default "0")
  -s, --server string                    The address and port of the Kubernetes API server
      --skip-aws-proxy-check aws_proxy   Don't use the configured aws_proxy value
  -S, --skip-version-check               skip checking to see if this is the most recent release
```

### osdctl alert list

Checks the alerts for the cluster and print the list based on severity

```
osdctl alert list --cluster-id <cluster-id> --level [warning, critical, firing, pending, all] [flags]
```

#### Flags

```
      --as string                        Username to impersonate for the operation. User could be a regular user or a service account in a namespace.
      --cluster string                   The name of the kubeconfig cluster to use
      --cluster-id string                Provide the internal ID of the cluster
      --context string                   The name of the kubeconfig context to use
  -h, --help                             help for list
      --insecure-skip-tls-verify         If true, the server's certificate will not be checked for validity. This will make your HTTPS connections insecure
      --kubeconfig string                Path to the kubeconfig file to use for CLI requests.
  -l, --level string                     Alert level [warning, critical, firing, pending, all] (default "all")
  -o, --output string                    Valid formats are ['', 'json', 'yaml', 'env']
      --reason string                    The reason for this command, which requires elevation, to be run (usualy an OHSS or PD ticket)
      --request-timeout string           The length of time to wait before giving up on a single server request. Non-zero values should contain a corresponding time unit (e.g. 1s, 2m, 3h). A value of zero means don't timeout requests. (default "0")
  -s, --server string                    The address and port of the Kubernetes API server
      --skip-aws-proxy-check aws_proxy   Don't use the configured aws_proxy value
  -S, --skip-version-check               skip checking to see if this is the most recent release
```

### osdctl alert silence

add, expire and list silence associated with alerts

```
osdctl alert silence [flags]
```

#### Flags

```
      --as string                        Username to impersonate for the operation. User could be a regular user or a service account in a namespace.
      --cluster string                   The name of the kubeconfig cluster to use
      --context string                   The name of the kubeconfig context to use
  -h, --help                             help for silence
      --insecure-skip-tls-verify         If true, the server's certificate will not be checked for validity. This will make your HTTPS connections insecure
      --kubeconfig string                Path to the kubeconfig file to use for CLI requests.
  -o, --output string                    Valid formats are ['', 'json', 'yaml', 'env']
      --request-timeout string           The length of time to wait before giving up on a single server request. Non-zero values should contain a corresponding time unit (e.g. 1s, 2m, 3h). A value of zero means don't timeout requests. (default "0")
  -s, --server string                    The address and port of the Kubernetes API server
      --skip-aws-proxy-check aws_proxy   Don't use the configured aws_proxy value
  -S, --skip-version-check               skip checking to see if this is the most recent release
```

### osdctl alert silence add

add new silence for specfic or all alert with comment and duration of alert

```
osdctl alert silence add --cluster-id <cluster-identifier> [--all --duration --comment | --alertname --duration --comment] [flags]
```

#### Flags

```
      --alertname strings                alertname (comma-separated)
  -a, --all                              Adding silences for all alert
      --as string                        Username to impersonate for the operation. User could be a regular user or a service account in a namespace.
      --cluster string                   The name of the kubeconfig cluster to use
      --cluster-id string                Provide the internal ID of the cluster
  -c, --comment string                   add comment about silence (default "Adding silence using the osdctl alert command")
      --context string                   The name of the kubeconfig context to use
  -d, --duration string                  Adding duration for silence as 15 days (default "15d")
  -h, --help                             help for add
      --insecure-skip-tls-verify         If true, the server's certificate will not be checked for validity. This will make your HTTPS connections insecure
      --kubeconfig string                Path to the kubeconfig file to use for CLI requests.
  -o, --output string                    Valid formats are ['', 'json', 'yaml', 'env']
      --reason string                    The reason for this command, which requires elevation, to be run (usualy an OHSS or PD ticket)
      --request-timeout string           The length of time to wait before giving up on a single server request. Non-zero values should contain a corresponding time unit (e.g. 1s, 2m, 3h). A value of zero means don't timeout requests. (default "0")
  -s, --server string                    The address and port of the Kubernetes API server
      --skip-aws-proxy-check aws_proxy   Don't use the configured aws_proxy value
  -S, --skip-version-check               skip checking to see if this is the most recent release
```

### osdctl alert silence expire

expire all silence or based on silenceid

```
osdctl alert silence expire [--cluster-id <cluster-identifier>] [--all | --silence-id <silence-id>] [flags]
```

#### Flags

```
  -a, --all                              clear all silences
      --as string                        Username to impersonate for the operation. User could be a regular user or a service account in a namespace.
      --cluster string                   The name of the kubeconfig cluster to use
      --cluster-id string                Provide the internal ID of the cluster
      --context string                   The name of the kubeconfig context to use
  -h, --help                             help for expire
      --insecure-skip-tls-verify         If true, the server's certificate will not be checked for validity. This will make your HTTPS connections insecure
      --kubeconfig string                Path to the kubeconfig file to use for CLI requests.
  -o, --output string                    Valid formats are ['', 'json', 'yaml', 'env']
      --reason string                    The reason for this command, which requires elevation, to be run (usualy an OHSS or PD ticket)
      --request-timeout string           The length of time to wait before giving up on a single server request. Non-zero values should contain a corresponding time unit (e.g. 1s, 2m, 3h). A value of zero means don't timeout requests. (default "0")
  -s, --server string                    The address and port of the Kubernetes API server
      --silence-id strings               silence id (comma-separated)
      --skip-aws-proxy-check aws_proxy   Don't use the configured aws_proxy value
  -S, --skip-version-check               skip checking to see if this is the most recent release
```

### osdctl alert silence list

print the list of silences

```
osdctl alert silence list --cluster-id <cluster-identifier> [flags]
```

#### Flags

```
      --as string                        Username to impersonate for the operation. User could be a regular user or a service account in a namespace.
      --cluster string                   The name of the kubeconfig cluster to use
      --cluster-id string                Provide the internal ID of the cluster
      --context string                   The name of the kubeconfig context to use
  -h, --help                             help for list
      --insecure-skip-tls-verify         If true, the server's certificate will not be checked for validity. This will make your HTTPS connections insecure
      --kubeconfig string                Path to the kubeconfig file to use for CLI requests.
  -o, --output string                    Valid formats are ['', 'json', 'yaml', 'env']
      --reason string                    The reason for this command, which requires elevation, to be run (usualy an OHSS or PD ticket)
      --request-timeout string           The length of time to wait before giving up on a single server request. Non-zero values should contain a corresponding time unit (e.g. 1s, 2m, 3h). A value of zero means don't timeout requests. (default "0")
  -s, --server string                    The address and port of the Kubernetes API server
      --skip-aws-proxy-check aws_proxy   Don't use the configured aws_proxy value
  -S, --skip-version-check               skip checking to see if this is the most recent release
```

### osdctl alert silence org

add new silence for specfic or all alerts with comment and duration of alert for an organization. OHSS required for org-wide silence

```
osdctl alert silence org <org-id> [--all --duration --comment | --alertname --duration --comment] [flags]
```

#### Flags

```
      --alertname strings                alertname (comma-separated)
  -a, --all                              add silences for all alert
      --as string                        Username to impersonate for the operation. User could be a regular user or a service account in a namespace.
      --cluster string                   The name of the kubeconfig cluster to use
  -c, --comment string                   add comment about silence. OHSS required for org-wide silence
      --context string                   The name of the kubeconfig context to use
  -d, --duration string                  add duration for silence (default "15d")
  -h, --help                             help for org
      --insecure-skip-tls-verify         If true, the server's certificate will not be checked for validity. This will make your HTTPS connections insecure
      --kubeconfig string                Path to the kubeconfig file to use for CLI requests.
  -o, --output string                    Valid formats are ['', 'json', 'yaml', 'env']
      --request-timeout string           The length of time to wait before giving up on a single server request. Non-zero values should contain a corresponding time unit (e.g. 1s, 2m, 3h). A value of zero means don't timeout requests. (default "0")
  -s, --server string                    The address and port of the Kubernetes API server
      --skip-aws-proxy-check aws_proxy   Don't use the configured aws_proxy value
  -S, --skip-version-check               skip checking to see if this is the most recent release
```

### osdctl cloudtrail

AWS CloudTrail related utilities

```
osdctl cloudtrail [flags]
```

#### Flags

```
      --as string                        Username to impersonate for the operation. User could be a regular user or a service account in a namespace.
      --cluster string                   The name of the kubeconfig cluster to use
      --context string                   The name of the kubeconfig context to use
  -h, --help                             help for cloudtrail
      --insecure-skip-tls-verify         If true, the server's certificate will not be checked for validity. This will make your HTTPS connections insecure
      --kubeconfig string                Path to the kubeconfig file to use for CLI requests.
  -o, --output string                    Valid formats are ['', 'json', 'yaml', 'env']
      --request-timeout string           The length of time to wait before giving up on a single server request. Non-zero values should contain a corresponding time unit (e.g. 1s, 2m, 3h). A value of zero means don't timeout requests. (default "0")
  -s, --server string                    The address and port of the Kubernetes API server
      --skip-aws-proxy-check aws_proxy   Don't use the configured aws_proxy value
  -S, --skip-version-check               skip checking to see if this is the most recent release
```

### osdctl cloudtrail permission-denied-events

Prints cloudtrail permission-denied events to console.

```
osdctl cloudtrail permission-denied-events [flags]
```

#### Flags

```
      --as string                        Username to impersonate for the operation. User could be a regular user or a service account in a namespace.
      --cluster string                   The name of the kubeconfig cluster to use
  -C, --cluster-id string                Cluster ID
      --context string                   The name of the kubeconfig context to use
  -h, --help                             help for permission-denied-events
      --insecure-skip-tls-verify         If true, the server's certificate will not be checked for validity. This will make your HTTPS connections insecure
      --kubeconfig string                Path to the kubeconfig file to use for CLI requests.
  -o, --output string                    Valid formats are ['', 'json', 'yaml', 'env']
  -r, --raw-event                        Prints the cloudtrail events to the console in raw json format
      --request-timeout string           The length of time to wait before giving up on a single server request. Non-zero values should contain a corresponding time unit (e.g. 1s, 2m, 3h). A value of zero means don't timeout requests. (default "0")
  -s, --server string                    The address and port of the Kubernetes API server
      --since string                     Specifies that only events that occur within the specified time are returned.Defaults to 5m. Valid time units are "ns", "us" (or "µs"), "ms", "s", "m", "h". (default "5m")
      --skip-aws-proxy-check aws_proxy   Don't use the configured aws_proxy value
  -S, --skip-version-check               skip checking to see if this is the most recent release
  -u, --url                              Generates Url link to cloud console cloudtrail event
```

### osdctl cloudtrail write-events

Prints cloudtrail write events to console with optional filtering

```
osdctl cloudtrail write-events [flags]
```

#### Flags

```
  -A, --all                              Prints all cloudtrail write events without filtering
      --as string                        Username to impersonate for the operation. User could be a regular user or a service account in a namespace.
      --cluster string                   The name of the kubeconfig cluster to use
  -C, --cluster-id string                Cluster ID
      --context string                   The name of the kubeconfig context to use
  -h, --help                             help for write-events
      --insecure-skip-tls-verify         If true, the server's certificate will not be checked for validity. This will make your HTTPS connections insecure
      --kubeconfig string                Path to the kubeconfig file to use for CLI requests.
  -o, --output string                    Valid formats are ['', 'json', 'yaml', 'env']
  -r, --raw-event                        Prints the cloudtrail events to the console in raw json format
      --request-timeout string           The length of time to wait before giving up on a single server request. Non-zero values should contain a corresponding time unit (e.g. 1s, 2m, 3h). A value of zero means don't timeout requests. (default "0")
  -s, --server string                    The address and port of the Kubernetes API server
      --since string                     Specifies that only events that occur within the specified time are returned.Defaults to 1h.Valid time units are "ns", "us" (or "µs"), "ms", "s", "m", "h". (default "1h")
      --skip-aws-proxy-check aws_proxy   Don't use the configured aws_proxy value
  -S, --skip-version-check               skip checking to see if this is the most recent release
  -u, --url                              Generates Url link to cloud console cloudtrail event
```

### osdctl cluster

Provides information for a specified cluster

```
osdctl cluster [flags]
```

#### Flags

```
      --as string                        Username to impersonate for the operation. User could be a regular user or a service account in a namespace.
      --cluster string                   The name of the kubeconfig cluster to use
      --context string                   The name of the kubeconfig context to use
  -h, --help                             help for cluster
      --insecure-skip-tls-verify         If true, the server's certificate will not be checked for validity. This will make your HTTPS connections insecure
      --kubeconfig string                Path to the kubeconfig file to use for CLI requests.
  -o, --output string                    Valid formats are ['', 'json', 'yaml', 'env']
      --request-timeout string           The length of time to wait before giving up on a single server request. Non-zero values should contain a corresponding time unit (e.g. 1s, 2m, 3h). A value of zero means don't timeout requests. (default "0")
  -s, --server string                    The address and port of the Kubernetes API server
      --skip-aws-proxy-check aws_proxy   Don't use the configured aws_proxy value
  -S, --skip-version-check               skip checking to see if this is the most recent release
```

### osdctl cluster break-glass

Obtain emergency credentials to access the given cluster. You must be logged into the cluster's hive shard

```
osdctl cluster break-glass --cluster-id <cluster-identifier> [flags]
```

#### Flags

```
      --as string                        Username to impersonate for the operation. User could be a regular user or a service account in a namespace.
      --cluster string                   The name of the kubeconfig cluster to use
      --cluster-id string                Provide the internal ID of the cluster
      --context string                   The name of the kubeconfig context to use
  -h, --help                             help for break-glass
      --insecure-skip-tls-verify         If true, the server's certificate will not be checked for validity. This will make your HTTPS connections insecure
      --kubeconfig string                Path to the kubeconfig file to use for CLI requests.
  -o, --output string                    Valid formats are ['', 'json', 'yaml', 'env']
      --reason string                    The reason for this command, which requires elevation, to be run (usualy an OHSS or PD ticket)
      --request-timeout string           The length of time to wait before giving up on a single server request. Non-zero values should contain a corresponding time unit (e.g. 1s, 2m, 3h). A value of zero means don't timeout requests. (default "0")
  -s, --server string                    The address and port of the Kubernetes API server
      --skip-aws-proxy-check aws_proxy   Don't use the configured aws_proxy value
  -S, --skip-version-check               skip checking to see if this is the most recent release
```

### osdctl cluster break-glass cleanup

Relinquish emergency access from the given cluster. If the cluster is PrivateLink, it deletes
all jump pods in the cluster's namespace (because of this, you must be logged into the hive shard
when dropping access for PrivateLink clusters). For non-PrivateLink clusters, the $KUBECONFIG
environment variable is unset, if applicable.

```
osdctl cluster break-glass cleanup --cluster-id <cluster-identifier> [flags]
```

#### Flags

```
      --as string                        Username to impersonate for the operation. User could be a regular user or a service account in a namespace.
      --cluster string                   The name of the kubeconfig cluster to use
      --cluster-id string                [Mandatory] Provide the Internal ID of the cluster
      --context string                   The name of the kubeconfig context to use
  -h, --help                             help for cleanup
      --insecure-skip-tls-verify         If true, the server's certificate will not be checked for validity. This will make your HTTPS connections insecure
      --kubeconfig string                Path to the kubeconfig file to use for CLI requests.
  -o, --output string                    Valid formats are ['', 'json', 'yaml', 'env']
      --reason string                    [Mandatory for PrivateLink clusters] The reason for this command, which requires elevation, to be run (usualy an OHSS or PD ticket)
      --request-timeout string           The length of time to wait before giving up on a single server request. Non-zero values should contain a corresponding time unit (e.g. 1s, 2m, 3h). A value of zero means don't timeout requests. (default "0")
  -s, --server string                    The address and port of the Kubernetes API server
      --skip-aws-proxy-check aws_proxy   Don't use the configured aws_proxy value
  -S, --skip-version-check               skip checking to see if this is the most recent release
```

### osdctl cluster check-banned-user

Checks if the cluster owner is a banned user.

```
osdctl cluster check-banned-user --cluster-id <cluster-identifier> [flags]
```

#### Flags

```
      --as string                        Username to impersonate for the operation. User could be a regular user or a service account in a namespace.
      --cluster string                   The name of the kubeconfig cluster to use
  -c, --cluster-id string                Provide internal ID of the cluster
      --context string                   The name of the kubeconfig context to use
  -h, --help                             help for check-banned-user
      --insecure-skip-tls-verify         If true, the server's certificate will not be checked for validity. This will make your HTTPS connections insecure
      --kubeconfig string                Path to the kubeconfig file to use for CLI requests.
  -o, --output string                    Valid formats are ['', 'json', 'yaml', 'env']
      --request-timeout string           The length of time to wait before giving up on a single server request. Non-zero values should contain a corresponding time unit (e.g. 1s, 2m, 3h). A value of zero means don't timeout requests. (default "0")
  -s, --server string                    The address and port of the Kubernetes API server
      --skip-aws-proxy-check aws_proxy   Don't use the configured aws_proxy value
  -S, --skip-version-check               skip checking to see if this is the most recent release
```

### osdctl cluster context

Shows the context of a specified cluster

```
osdctl cluster context --cluster-id <cluster-identifier> [flags]
```

#### Flags

```
      --as string                        Username to impersonate for the operation. User could be a regular user or a service account in a namespace.
      --cluster string                   The name of the kubeconfig cluster to use
  -c, --cluster-id string                Provide internal ID of the cluster
      --context string                   The name of the kubeconfig context to use
  -d, --days int                         Command will display X days of Error SLs sent to the cluster. Days is set to 30 by default (default 30)
      --full                             Run full suite of checks.
  -h, --help                             help for context
      --insecure-skip-tls-verify         If true, the server's certificate will not be checked for validity. This will make your HTTPS connections insecure
      --jiratoken jira_token             Pass in the Jira access token directly. If not passed in, by default will read jira_token from ~/.config/osdctl.
                                         Jira access tokens can be registered by visiting https://issues.redhat.com//secure/ViewProfile.jspa?selectedTab=com.atlassian.pats.pats-plugin:jira-user-personal-access-tokens
      --kubeconfig string                Path to the kubeconfig file to use for CLI requests.
      --oauthtoken pd_oauth_token        Pass in PD oauthtoken directly. If not passed in, by default will read pd_oauth_token from ~/.config/osdctl.
                                         PD OAuth tokens can be generated by visiting https://martindstone.github.io/PDOAuth/
  -o, --output string                    Valid formats are ['long', 'short', 'json']. Output is set to 'long' by default (default "long")
      --pages int                        Command will display X pages of Cloud Trail logs for the cluster. Pages is set to 40 by default (default 40)
  -p, --profile string                   AWS Profile
      --request-timeout string           The length of time to wait before giving up on a single server request. Non-zero values should contain a corresponding time unit (e.g. 1s, 2m, 3h). A value of zero means don't timeout requests. (default "0")
  -s, --server string                    The address and port of the Kubernetes API server
      --skip-aws-proxy-check aws_proxy   Don't use the configured aws_proxy value
  -S, --skip-version-check               skip checking to see if this is the most recent release
  -t, --team-ids team_ids                Pass in PD team IDs directly to filter the PD Alerts by team. Can also be defined as team_ids in ~/.config/osdctl
                                         Will show all PD Alerts for all PD service IDs if none is defined
      --usertoken pd_user_token          Pass in PD usertoken directly. If not passed in, by default will read pd_user_token from ~/config/osdctl
      --verbose                          Verbose output
```

### osdctl cluster cpd


Helps investigate OSD/ROSA cluster provisioning delays (CPD) or failures

  This command only supports AWS at the moment and will:
	
  * Check the cluster's dnszone.hive.openshift.io custom resource
  * Check whether a known OCM error code and message has been shared with the customer already
  * Check that the cluster's VPC and/or subnet route table(s) contain a route for 0.0.0.0/0 if it's BYOVPC


```
osdctl cluster cpd [flags]
```

#### Flags

```
      --as string                        Username to impersonate for the operation. User could be a regular user or a service account in a namespace.
      --cluster string                   The name of the kubeconfig cluster to use
  -C, --cluster-id string                The internal (OCM) Cluster ID
      --context string                   The name of the kubeconfig context to use
  -h, --help                             help for cpd
      --insecure-skip-tls-verify         If true, the server's certificate will not be checked for validity. This will make your HTTPS connections insecure
      --kubeconfig string                Path to the kubeconfig file to use for CLI requests.
  -o, --output string                    Valid formats are ['', 'json', 'yaml', 'env']
  -p, --profile string                   AWS profile name
      --request-timeout string           The length of time to wait before giving up on a single server request. Non-zero values should contain a corresponding time unit (e.g. 1s, 2m, 3h). A value of zero means don't timeout requests. (default "0")
  -s, --server string                    The address and port of the Kubernetes API server
      --skip-aws-proxy-check aws_proxy   Don't use the configured aws_proxy value
  -S, --skip-version-check               skip checking to see if this is the most recent release
```

### osdctl cluster detach-stuck-volume

Detach openshift-monitoring namespace's volume from a cluster forcefully

```
osdctl cluster detach-stuck-volume --cluster-id <cluster-identifier> [flags]
```

#### Flags

```
      --as string                        Username to impersonate for the operation. User could be a regular user or a service account in a namespace.
      --cluster string                   The name of the kubeconfig cluster to use
      --cluster-id string                Provide internal ID of the cluster
      --context string                   The name of the kubeconfig context to use
  -h, --help                             help for detach-stuck-volume
      --insecure-skip-tls-verify         If true, the server's certificate will not be checked for validity. This will make your HTTPS connections insecure
      --kubeconfig string                Path to the kubeconfig file to use for CLI requests.
  -o, --output string                    Valid formats are ['', 'json', 'yaml', 'env']
      --reason string                    The reason for this command, which requires elevation, to be run (usually an OHSS or PD ticket)
      --request-timeout string           The length of time to wait before giving up on a single server request. Non-zero values should contain a corresponding time unit (e.g. 1s, 2m, 3h). A value of zero means don't timeout requests. (default "0")
  -s, --server string                    The address and port of the Kubernetes API server
      --skip-aws-proxy-check aws_proxy   Don't use the configured aws_proxy value
  -S, --skip-version-check               skip checking to see if this is the most recent release
```

### osdctl cluster etcd-health-check

Checks etcd component health status for member replacement

```
osdctl cluster etcd-health-check --cluster-id <cluster-id> --reason <reason for escalation> [flags]
```

#### Flags

```
      --as string                        Username to impersonate for the operation. User could be a regular user or a service account in a namespace.
      --cluster string                   The name of the kubeconfig cluster to use
      --cluster-id string                Provide the internal Cluster ID or name to perform health check on
      --context string                   The name of the kubeconfig context to use
  -h, --help                             help for etcd-health-check
      --insecure-skip-tls-verify         If true, the server's certificate will not be checked for validity. This will make your HTTPS connections insecure
      --kubeconfig string                Path to the kubeconfig file to use for CLI requests.
  -o, --output string                    Valid formats are ['', 'json', 'yaml', 'env']
      --reason string                    Specify a reason for privilege escalation
      --request-timeout string           The length of time to wait before giving up on a single server request. Non-zero values should contain a corresponding time unit (e.g. 1s, 2m, 3h). A value of zero means don't timeout requests. (default "0")
  -s, --server string                    The address and port of the Kubernetes API server
      --skip-aws-proxy-check aws_proxy   Don't use the configured aws_proxy value
  -S, --skip-version-check               skip checking to see if this is the most recent release
```

### osdctl cluster etcd-member-replace

Replaces an unhealthy ectd node using the member id provided

```
osdctl cluster etcd-member-replace --cluster-id <cluster-identifier> [flags]
```

#### Flags

```
      --as string                        Username to impersonate for the operation. User could be a regular user or a service account in a namespace.
      --cluster string                   The name of the kubeconfig cluster to use
      --cluster-id string                Provide internal Cluster ID
      --context string                   The name of the kubeconfig context to use
  -h, --help                             help for etcd-member-replace
      --insecure-skip-tls-verify         If true, the server's certificate will not be checked for validity. This will make your HTTPS connections insecure
      --kubeconfig string                Path to the kubeconfig file to use for CLI requests.
      --node string                      Node ID (required)
  -o, --output string                    Valid formats are ['', 'json', 'yaml', 'env']
      --reason string                    The reason for this command, which requires elevation, to be run (usually an OHSS or PD ticket)
      --request-timeout string           The length of time to wait before giving up on a single server request. Non-zero values should contain a corresponding time unit (e.g. 1s, 2m, 3h). A value of zero means don't timeout requests. (default "0")
  -s, --server string                    The address and port of the Kubernetes API server
      --skip-aws-proxy-check aws_proxy   Don't use the configured aws_proxy value
  -S, --skip-version-check               skip checking to see if this is the most recent release
```

### osdctl cluster from-infra-id

Get cluster ID and external ID from a given infrastructure ID commonly used by Splunk

```
osdctl cluster from-infra-id [flags]
```

#### Flags

```
      --as string                        Username to impersonate for the operation. User could be a regular user or a service account in a namespace.
      --cluster string                   The name of the kubeconfig cluster to use
      --context string                   The name of the kubeconfig context to use
  -h, --help                             help for from-infra-id
      --insecure-skip-tls-verify         If true, the server's certificate will not be checked for validity. This will make your HTTPS connections insecure
      --kubeconfig string                Path to the kubeconfig file to use for CLI requests.
  -o, --output string                    Valid formats are ['', 'json', 'yaml', 'env']
      --request-timeout string           The length of time to wait before giving up on a single server request. Non-zero values should contain a corresponding time unit (e.g. 1s, 2m, 3h). A value of zero means don't timeout requests. (default "0")
  -s, --server string                    The address and port of the Kubernetes API server
      --skip-aws-proxy-check aws_proxy   Don't use the configured aws_proxy value
  -S, --skip-version-check               skip checking to see if this is the most recent release
```

### osdctl cluster health

Describes health of cluster nodes and provides other cluster vitals.

```
osdctl cluster health [flags]
```

#### Flags

```
      --as string                        Username to impersonate for the operation. User could be a regular user or a service account in a namespace.
      --cluster string                   The name of the kubeconfig cluster to use
  -C, --cluster-id string                Internal Cluster ID
      --context string                   The name of the kubeconfig context to use
  -h, --help                             help for health
      --insecure-skip-tls-verify         If true, the server's certificate will not be checked for validity. This will make your HTTPS connections insecure
      --kubeconfig string                Path to the kubeconfig file to use for CLI requests.
  -o, --output string                    Valid formats are ['', 'json', 'yaml', 'env']
  -p, --profile string                   AWS Profile
      --request-timeout string           The length of time to wait before giving up on a single server request. Non-zero values should contain a corresponding time unit (e.g. 1s, 2m, 3h). A value of zero means don't timeout requests. (default "0")
  -s, --server string                    The address and port of the Kubernetes API server
      --skip-aws-proxy-check aws_proxy   Don't use the configured aws_proxy value
  -S, --skip-version-check               skip checking to see if this is the most recent release
      --verbose                          Verbose output
```

### osdctl cluster hypershift-info

This command aggregates AWS objects from the cluster, management cluster and privatelink for hypershift cluster.
It attempts to render the relationships as graphviz if that output format is chosen or will simply print the output as tables.

```
osdctl cluster hypershift-info [flags]
```

#### Flags

```
      --as string                        Username to impersonate for the operation. User could be a regular user or a service account in a namespace.
      --cluster string                   The name of the kubeconfig cluster to use
  -c, --cluster-id string                Provide internal ID of the cluster
      --context string                   The name of the kubeconfig context to use
  -h, --help                             help for hypershift-info
      --insecure-skip-tls-verify         If true, the server's certificate will not be checked for validity. This will make your HTTPS connections insecure
      --kubeconfig string                Path to the kubeconfig file to use for CLI requests.
  -o, --output string                    output format ['table', 'graphviz'] (default "graphviz")
  -l, --privatelinkaccount string        Privatelink account ID
  -p, --profile string                   AWS Profile
  -r, --region string                    AWS Region
      --request-timeout string           The length of time to wait before giving up on a single server request. Non-zero values should contain a corresponding time unit (e.g. 1s, 2m, 3h). A value of zero means don't timeout requests. (default "0")
  -s, --server string                    The address and port of the Kubernetes API server
      --skip-aws-proxy-check aws_proxy   Don't use the configured aws_proxy value
  -S, --skip-version-check               skip checking to see if this is the most recent release
      --verbose                          Verbose output
```

### osdctl cluster logging-check

Shows the logging support status of a specified cluster

```
osdctl cluster logging-check --cluster-id <cluster-identifier> [flags]
```

#### Flags

```
      --as string                        Username to impersonate for the operation. User could be a regular user or a service account in a namespace.
      --cluster string                   The name of the kubeconfig cluster to use
  -c, --cluster-id string                The internal ID of the cluster to check (required)
      --context string                   The name of the kubeconfig context to use
  -h, --help                             help for logging-check
      --insecure-skip-tls-verify         If true, the server's certificate will not be checked for validity. This will make your HTTPS connections insecure
      --kubeconfig string                Path to the kubeconfig file to use for CLI requests.
  -o, --output string                    Valid formats are ['', 'json', 'yaml', 'env']
      --request-timeout string           The length of time to wait before giving up on a single server request. Non-zero values should contain a corresponding time unit (e.g. 1s, 2m, 3h). A value of zero means don't timeout requests. (default "0")
  -s, --server string                    The address and port of the Kubernetes API server
      --skip-aws-proxy-check aws_proxy   Don't use the configured aws_proxy value
  -S, --skip-version-check               skip checking to see if this is the most recent release
      --verbose                          Verbose output
```

### osdctl cluster orgId

Get the OCM org ID for a given cluster

```
osdctl cluster orgId --cluster-id <cluster-identifier [flags]
```

#### Flags

```
      --as string                        Username to impersonate for the operation. User could be a regular user or a service account in a namespace.
      --cluster string                   The name of the kubeconfig cluster to use
  -c, --cluster-id string                The internal ID of the cluster to check (required)
      --context string                   The name of the kubeconfig context to use
  -h, --help                             help for orgId
      --insecure-skip-tls-verify         If true, the server's certificate will not be checked for validity. This will make your HTTPS connections insecure
      --kubeconfig string                Path to the kubeconfig file to use for CLI requests.
  -o, --output string                    Valid formats are ['', 'json', 'yaml', 'env']
      --request-timeout string           The length of time to wait before giving up on a single server request. Non-zero values should contain a corresponding time unit (e.g. 1s, 2m, 3h). A value of zero means don't timeout requests. (default "0")
  -s, --server string                    The address and port of the Kubernetes API server
      --skip-aws-proxy-check aws_proxy   Don't use the configured aws_proxy value
  -S, --skip-version-check               skip checking to see if this is the most recent release
```

### osdctl cluster owner

List the clusters owned by the user (can be specified to any user, not only yourself)

```
osdctl cluster owner [flags]
```

#### Flags

```
      --as string                        Username to impersonate for the operation. User could be a regular user or a service account in a namespace.
      --cluster string                   The name of the kubeconfig cluster to use
      --context string                   The name of the kubeconfig context to use
  -h, --help                             help for owner
      --insecure-skip-tls-verify         If true, the server's certificate will not be checked for validity. This will make your HTTPS connections insecure
      --kubeconfig string                Path to the kubeconfig file to use for CLI requests.
  -o, --output string                    Valid formats are ['', 'json', 'yaml', 'env']
      --request-timeout string           The length of time to wait before giving up on a single server request. Non-zero values should contain a corresponding time unit (e.g. 1s, 2m, 3h). A value of zero means don't timeout requests. (default "0")
  -s, --server string                    The address and port of the Kubernetes API server
      --skip-aws-proxy-check aws_proxy   Don't use the configured aws_proxy value
  -S, --skip-version-check               skip checking to see if this is the most recent release
  -u, --user-id string                   user to check the cluster owner on
```

### osdctl cluster resize

resize control-plane/infra nodes

```
osdctl cluster resize [flags]
```

#### Flags

```
      --as string                        Username to impersonate for the operation. User could be a regular user or a service account in a namespace.
      --cluster string                   The name of the kubeconfig cluster to use
      --context string                   The name of the kubeconfig context to use
  -h, --help                             help for resize
      --insecure-skip-tls-verify         If true, the server's certificate will not be checked for validity. This will make your HTTPS connections insecure
      --kubeconfig string                Path to the kubeconfig file to use for CLI requests.
  -o, --output string                    Valid formats are ['', 'json', 'yaml', 'env']
      --request-timeout string           The length of time to wait before giving up on a single server request. Non-zero values should contain a corresponding time unit (e.g. 1s, 2m, 3h). A value of zero means don't timeout requests. (default "0")
  -s, --server string                    The address and port of the Kubernetes API server
      --skip-aws-proxy-check aws_proxy   Don't use the configured aws_proxy value
  -S, --skip-version-check               skip checking to see if this is the most recent release
```

### osdctl cluster resize control-plane

Resize an OSD/ROSA cluster's control plane nodes

  Requires previous login to the api server via "ocm backplane login".
  The user will be prompted to send a service log after initiating the resize. The resize process runs asynchronously,
  and this command exits immediately after sending the service log. Any issues with the resize will be reported via PagerDuty.

```
osdctl cluster resize control-plane [flags]
```

#### Flags

```
      --as string                        Username to impersonate for the operation. User could be a regular user or a service account in a namespace.
      --cluster string                   The name of the kubeconfig cluster to use
  -c, --cluster-id string                The internal ID of the cluster to perform actions on
      --context string                   The name of the kubeconfig context to use
  -h, --help                             help for control-plane
      --insecure-skip-tls-verify         If true, the server's certificate will not be checked for validity. This will make your HTTPS connections insecure
      --kubeconfig string                Path to the kubeconfig file to use for CLI requests.
      --machine-type string              The target AWS machine type to resize to (e.g. m5.2xlarge)
  -o, --output string                    Valid formats are ['', 'json', 'yaml', 'env']
      --reason string                    The reason for this command, which requires elevation, to be run (usually an OHSS or PD ticket)
      --request-timeout string           The length of time to wait before giving up on a single server request. Non-zero values should contain a corresponding time unit (e.g. 1s, 2m, 3h). A value of zero means don't timeout requests. (default "0")
  -s, --server string                    The address and port of the Kubernetes API server
      --skip-aws-proxy-check aws_proxy   Don't use the configured aws_proxy value
  -S, --skip-version-check               skip checking to see if this is the most recent release
```

### osdctl cluster resize infra

Resize an OSD/ROSA cluster's infra nodes

  This command automates most of the "machinepool dance" to safely resize infra nodes for production classic OSD/ROSA 
  clusters. This DOES NOT work in non-production due to environmental differences.

  Remember to follow the SOP for preparation and follow up steps:

    https://github.com/openshift/ops-sop/blob/master/v4/howto/resize-infras-workers.md


```
osdctl cluster resize infra [flags]
```

#### Flags

```
      --as string                        Username to impersonate for the operation. User could be a regular user or a service account in a namespace.
      --cluster string                   The name of the kubeconfig cluster to use
  -C, --cluster-id string                OCM internal/external cluster id or cluster name to resize infra nodes for.
      --context string                   The name of the kubeconfig context to use
  -h, --help                             help for infra
      --insecure-skip-tls-verify         If true, the server's certificate will not be checked for validity. This will make your HTTPS connections insecure
      --instance-type string             (optional) Override for an AWS or GCP instance type to resize the infra nodes to, by default supported instance types are automatically selected.
      --justification string             The justification behind resize
      --kubeconfig string                Path to the kubeconfig file to use for CLI requests.
      --ohss string                      OHSS ticket tracking this infra node resize
  -o, --output string                    Valid formats are ['', 'json', 'yaml', 'env']
      --reason string                    The reason for this command, which requires elevation, to be run (usually an OHSS or PD ticket)
      --request-timeout string           The length of time to wait before giving up on a single server request. Non-zero values should contain a corresponding time unit (e.g. 1s, 2m, 3h). A value of zero means don't timeout requests. (default "0")
  -s, --server string                    The address and port of the Kubernetes API server
      --skip-aws-proxy-check aws_proxy   Don't use the configured aws_proxy value
  -S, --skip-version-check               skip checking to see if this is the most recent release
```

### osdctl cluster resync

Force a resync of a cluster from Hive

  Normally, clusters are periodically synced by Hive every two hours at minimum. This command deletes a cluster's
  clustersync from its managing Hive cluster, causing the clustersync to be recreated in most circumstances and forcing
  a resync of all SyncSets and SelectorSyncSets. The command will also wait for the clustersync to report its status
  again (Success or Failure) before exiting.


```
osdctl cluster resync [flags]
```

#### Flags

```
      --as string                        Username to impersonate for the operation. User could be a regular user or a service account in a namespace.
      --cluster string                   The name of the kubeconfig cluster to use
  -C, --cluster-id string                OCM internal/external cluster id or cluster name to delete the clustersync for.
      --context string                   The name of the kubeconfig context to use
  -h, --help                             help for resync
      --insecure-skip-tls-verify         If true, the server's certificate will not be checked for validity. This will make your HTTPS connections insecure
      --kubeconfig string                Path to the kubeconfig file to use for CLI requests.
  -o, --output string                    Valid formats are ['', 'json', 'yaml', 'env']
      --request-timeout string           The length of time to wait before giving up on a single server request. Non-zero values should contain a corresponding time unit (e.g. 1s, 2m, 3h). A value of zero means don't timeout requests. (default "0")
  -s, --server string                    The address and port of the Kubernetes API server
      --skip-aws-proxy-check aws_proxy   Don't use the configured aws_proxy value
  -S, --skip-version-check               skip checking to see if this is the most recent release
```

### osdctl cluster sre-operators

SRE operator related utilities

```
osdctl cluster sre-operators [flags]
```

#### Flags

```
      --as string                        Username to impersonate for the operation. User could be a regular user or a service account in a namespace.
      --cluster string                   The name of the kubeconfig cluster to use
      --context string                   The name of the kubeconfig context to use
  -h, --help                             help for sre-operators
      --insecure-skip-tls-verify         If true, the server's certificate will not be checked for validity. This will make your HTTPS connections insecure
      --kubeconfig string                Path to the kubeconfig file to use for CLI requests.
  -o, --output string                    Valid formats are ['', 'json', 'yaml', 'env']
      --request-timeout string           The length of time to wait before giving up on a single server request. Non-zero values should contain a corresponding time unit (e.g. 1s, 2m, 3h). A value of zero means don't timeout requests. (default "0")
  -s, --server string                    The address and port of the Kubernetes API server
      --skip-aws-proxy-check aws_proxy   Don't use the configured aws_proxy value
  -S, --skip-version-check               skip checking to see if this is the most recent release
```

### osdctl cluster sre-operators describe


  Helps obtain various health information about a specified SRE operator within a cluster,
  including CSV, Subscription, OperatorGroup, Deployment, and Pod health statuses.

  A git_access token is required to fetch the latest version of the operators, and can be 
  set within the config file using the 'osdctl setup' command.

  The command creates a Kubernetes client to access the current cluster context, and GitLab/GitHub
  clients to fetch the latest versions of each operator from its respective repository.
	

```
osdctl cluster sre-operators describe [flags]
```

#### Flags

```
      --as string                        Username to impersonate for the operation. User could be a regular user or a service account in a namespace.
      --cluster string                   The name of the kubeconfig cluster to use
      --context string                   The name of the kubeconfig context to use
  -h, --help                             help for describe
      --insecure-skip-tls-verify         If true, the server's certificate will not be checked for validity. This will make your HTTPS connections insecure
      --kubeconfig string                Path to the kubeconfig file to use for CLI requests.
  -o, --output string                    Valid formats are ['', 'json', 'yaml', 'env']
      --request-timeout string           The length of time to wait before giving up on a single server request. Non-zero values should contain a corresponding time unit (e.g. 1s, 2m, 3h). A value of zero means don't timeout requests. (default "0")
  -s, --server string                    The address and port of the Kubernetes API server
      --skip-aws-proxy-check aws_proxy   Don't use the configured aws_proxy value
  -S, --skip-version-check               skip checking to see if this is the most recent release
```

### osdctl cluster sre-operators list


	Lists the current version, channel, and status of SRE operators running in the current 
	cluster context, and by default fetches the latest version from the operators' repositories.
	
	A git_access token is required to fetch the latest version of the operators, and can be 
	set within the config file using the 'osdctl setup' command.
	
	The command creates a Kubernetes client to access the current cluster context, and GitLab/GitHub
	clients to fetch the latest versions of each operator from its respective repository.
	

```
osdctl cluster sre-operators list [flags]
```

#### Flags

```
      --as string                        Username to impersonate for the operation. User could be a regular user or a service account in a namespace.
      --cluster string                   The name of the kubeconfig cluster to use
      --context string                   The name of the kubeconfig context to use
  -h, --help                             help for list
      --insecure-skip-tls-verify         If true, the server's certificate will not be checked for validity. This will make your HTTPS connections insecure
      --kubeconfig string                Path to the kubeconfig file to use for CLI requests.
      --no-commit                        Excluse commit shas and repository URL from the output
      --no-headers                       Exclude headers from the output
      --operator string                  Filter to only show the specified operator.
      --outdated                         Filter to only show operators running outdated versions
  -o, --output string                    Valid formats are ['', 'json', 'yaml', 'env']
      --request-timeout string           The length of time to wait before giving up on a single server request. Non-zero values should contain a corresponding time unit (e.g. 1s, 2m, 3h). A value of zero means don't timeout requests. (default "0")
  -s, --server string                    The address and port of the Kubernetes API server
      --short                            Exclude fetching the latest version from repositories for faster output
      --skip-aws-proxy-check aws_proxy   Don't use the configured aws_proxy value
  -S, --skip-version-check               skip checking to see if this is the most recent release
```

### osdctl cluster ssh

utilities for accessing cluster via ssh

```
osdctl cluster ssh [flags]
```

#### Flags

```
      --as string                        Username to impersonate for the operation. User could be a regular user or a service account in a namespace.
      --cluster string                   The name of the kubeconfig cluster to use
      --context string                   The name of the kubeconfig context to use
  -h, --help                             help for ssh
      --insecure-skip-tls-verify         If true, the server's certificate will not be checked for validity. This will make your HTTPS connections insecure
      --kubeconfig string                Path to the kubeconfig file to use for CLI requests.
  -o, --output string                    Valid formats are ['', 'json', 'yaml', 'env']
      --request-timeout string           The length of time to wait before giving up on a single server request. Non-zero values should contain a corresponding time unit (e.g. 1s, 2m, 3h). A value of zero means don't timeout requests. (default "0")
  -s, --server string                    The address and port of the Kubernetes API server
      --skip-aws-proxy-check aws_proxy   Don't use the configured aws_proxy value
  -S, --skip-version-check               skip checking to see if this is the most recent release
```

### osdctl cluster ssh key

Retrieve a cluster's SSH key from Hive. If a cluster-id is provided, then the key retrieved will be for that cluster. If no cluster-id is provided, then the key for the cluster backplane is currently logged into will be used instead. This command should only be used as a last resort, when all other means of accessing a node are lost.

```
osdctl cluster ssh key --reason $reason [--cluster-id $CLUSTER_ID] [flags]
```

#### Flags

```
      --as string                        Username to impersonate for the operation. User could be a regular user or a service account in a namespace.
      --cluster string                   The name of the kubeconfig cluster to use
      --cluster-id string                Cluster identifier (internal ID, UUID, name, etc) to retrieve the SSH key for. If not specified, the current cluster will be used.
      --context string                   The name of the kubeconfig context to use
  -h, --help                             help for key
      --insecure-skip-tls-verify         If true, the server's certificate will not be checked for validity. This will make your HTTPS connections insecure
      --kubeconfig string                Path to the kubeconfig file to use for CLI requests.
  -o, --output string                    Valid formats are ['', 'json', 'yaml', 'env']
      --reason string                    Provide a reason for accessing the clusters SSH key, used for backplane. Eg: 'OHSS-XXXX', or '#ITN-2024-XXXXX
      --request-timeout string           The length of time to wait before giving up on a single server request. Non-zero values should contain a corresponding time unit (e.g. 1s, 2m, 3h). A value of zero means don't timeout requests. (default "0")
  -s, --server string                    The address and port of the Kubernetes API server
      --skip-aws-proxy-check aws_proxy   Don't use the configured aws_proxy value
  -S, --skip-version-check               skip checking to see if this is the most recent release
  -y, --yes                              Skip any confirmation prompts and print the key automatically. Useful for redirects and scripting.
```

### osdctl cluster support

Cluster Support

```
osdctl cluster support [flags]
```

#### Flags

```
      --as string                        Username to impersonate for the operation. User could be a regular user or a service account in a namespace.
      --cluster string                   The name of the kubeconfig cluster to use
      --context string                   The name of the kubeconfig context to use
  -h, --help                             help for support
      --insecure-skip-tls-verify         If true, the server's certificate will not be checked for validity. This will make your HTTPS connections insecure
      --kubeconfig string                Path to the kubeconfig file to use for CLI requests.
  -o, --output string                    Valid formats are ['', 'json', 'yaml', 'env']
      --request-timeout string           The length of time to wait before giving up on a single server request. Non-zero values should contain a corresponding time unit (e.g. 1s, 2m, 3h). A value of zero means don't timeout requests. (default "0")
  -s, --server string                    The address and port of the Kubernetes API server
      --skip-aws-proxy-check aws_proxy   Don't use the configured aws_proxy value
  -S, --skip-version-check               skip checking to see if this is the most recent release
```

### osdctl cluster support delete

Delete specified limited support reason for a given cluster

```
osdctl cluster support delete --cluster-id <cluster-identifier> [flags]
```

#### Flags

```
      --all                                Remove all limited support reasons
      --as string                          Username to impersonate for the operation. User could be a regular user or a service account in a namespace.
      --cluster string                     The name of the kubeconfig cluster to use
  -c, --cluster-id string                  Internal cluster ID (required)
      --context string                     The name of the kubeconfig context to use
  -d, --dry-run                            Dry-run - print the limited support reason about to be sent but don't send it.
  -h, --help                               help for delete
      --insecure-skip-tls-verify           If true, the server's certificate will not be checked for validity. This will make your HTTPS connections insecure
      --kubeconfig string                  Path to the kubeconfig file to use for CLI requests.
  -i, --limited-support-reason-id string   Limited support reason ID
  -o, --output string                      Valid formats are ['', 'json', 'yaml', 'env']
      --request-timeout string             The length of time to wait before giving up on a single server request. Non-zero values should contain a corresponding time unit (e.g. 1s, 2m, 3h). A value of zero means don't timeout requests. (default "0")
  -s, --server string                      The address and port of the Kubernetes API server
      --skip-aws-proxy-check aws_proxy     Don't use the configured aws_proxy value
  -S, --skip-version-check                 skip checking to see if this is the most recent release
      --verbose                            Verbose output
```

### osdctl cluster support post

Sends limited support reason to a given cluster, along with an internal service log detailing why the cluster was placed into limited support.
The caller will be prompted to continue before sending the limited support reason.

```
osdctl cluster support post --cluster-id <cluster-identifier> [flags]
```

#### Flags

```
      --as string                        Username to impersonate for the operation. User could be a regular user or a service account in a namespace.
      --cluster string                   The name of the kubeconfig cluster to use
  -c, --cluster-id string                Intenal Cluster ID (required)
      --context string                   The name of the kubeconfig context to use
      --evidence string                  (optional) The reasoning that led to the decision to place the cluster in limited support. Can also be a link to a Jira case. Used for internal service log only.
  -h, --help                             help for post
      --insecure-skip-tls-verify         If true, the server's certificate will not be checked for validity. This will make your HTTPS connections insecure
      --kubeconfig string                Path to the kubeconfig file to use for CLI requests.
      --misconfiguration cloud           The type of misconfiguration responsible for the cluster being placed into limited support. Valid values are cloud or `cluster`.
  -o, --output string                    Valid formats are ['', 'json', 'yaml', 'env']
  -p, --param stringArray                Specify a key-value pair (eg. -p FOO=BAR) to set/override a parameter value in the template.
      --problem string                   Complete sentence(s) describing the problem responsible for the cluster being placed into limited support. Will form the limited support message with the contents of --resolution appended
      --request-timeout string           The length of time to wait before giving up on a single server request. Non-zero values should contain a corresponding time unit (e.g. 1s, 2m, 3h). A value of zero means don't timeout requests. (default "0")
      --resolution string                Complete sentence(s) describing the steps for the customer to take to resolve the issue and move out of limited support. Will form the limited support message with the contents of --problem prepended
  -s, --server string                    The address and port of the Kubernetes API server
      --skip-aws-proxy-check aws_proxy   Don't use the configured aws_proxy value
  -S, --skip-version-check               skip checking to see if this is the most recent release
  -t, --template string                  Message template file or URL
```

### osdctl cluster support status

Shows the support status of a specified cluster

```
osdctl cluster support status --cluster-id <cluster-identifier> [flags]
```

#### Flags

```
      --as string                        Username to impersonate for the operation. User could be a regular user or a service account in a namespace.
      --cluster string                   The name of the kubeconfig cluster to use
  -c, --cluster-id string                Cluster ID for which to get support status
      --context string                   The name of the kubeconfig context to use
  -h, --help                             help for status
      --insecure-skip-tls-verify         If true, the server's certificate will not be checked for validity. This will make your HTTPS connections insecure
      --kubeconfig string                Path to the kubeconfig file to use for CLI requests.
  -o, --output string                    Valid formats are ['', 'json', 'yaml', 'env']
      --request-timeout string           The length of time to wait before giving up on a single server request. Non-zero values should contain a corresponding time unit (e.g. 1s, 2m, 3h). A value of zero means don't timeout requests. (default "0")
  -s, --server string                    The address and port of the Kubernetes API server
      --skip-aws-proxy-check aws_proxy   Don't use the configured aws_proxy value
  -S, --skip-version-check               skip checking to see if this is the most recent release
      --verbose                          Verbose output
```

### osdctl cluster transfer-owner

Transfer cluster ownership to a new user (to be done by Region Lead)

```
osdctl cluster transfer-owner [flags]
```

#### Flags

```
      --as string                        Username to impersonate for the operation. User could be a regular user or a service account in a namespace.
      --cluster string                   The name of the kubeconfig cluster to use
  -C, --cluster-id string                The Internal Cluster ID/External Cluster ID/ Cluster Name
      --context string                   The name of the kubeconfig context to use
  -d, --dry-run                          Dry-run - show all changes but do not apply them
  -h, --help                             help for transfer-owner
      --insecure-skip-tls-verify         If true, the server's certificate will not be checked for validity. This will make your HTTPS connections insecure
      --kubeconfig string                Path to the kubeconfig file to use for CLI requests.
      --new-owner string                 The new owners username to transfer the cluster to
  -o, --output string                    Valid formats are ['', 'json', 'yaml', 'env']
      --reason string                    The reason for this command, which requires elevation, to be run (usualy an OHSS or PD ticket)
      --request-timeout string           The length of time to wait before giving up on a single server request. Non-zero values should contain a corresponding time unit (e.g. 1s, 2m, 3h). A value of zero means don't timeout requests. (default "0")
  -s, --server string                    The address and port of the Kubernetes API server
      --skip-aws-proxy-check aws_proxy   Don't use the configured aws_proxy value
  -S, --skip-version-check               skip checking to see if this is the most recent release
```

### osdctl cluster validate-pull-secret

Checks if the pull secret email matches the owner email.

This command will automatically login to the cluster to check the current pull-secret defined in 'openshift-config/pull-secret'


```
osdctl cluster validate-pull-secret --cluster-id <cluster-identifier> [flags]
```

#### Flags

```
      --as string                        Username to impersonate for the operation. User could be a regular user or a service account in a namespace.
      --cluster string                   The name of the kubeconfig cluster to use
  -c, --cluster-id string                The internal ID of the cluster to check (required)
      --context string                   The name of the kubeconfig context to use
  -h, --help                             help for validate-pull-secret
      --insecure-skip-tls-verify         If true, the server's certificate will not be checked for validity. This will make your HTTPS connections insecure
      --kubeconfig string                Path to the kubeconfig file to use for CLI requests.
  -o, --output string                    Valid formats are ['', 'json', 'yaml', 'env']
      --reason string                    The reason for this command to be run (usually an OHSS or PD ticket), mandatory when using elevate
      --request-timeout string           The length of time to wait before giving up on a single server request. Non-zero values should contain a corresponding time unit (e.g. 1s, 2m, 3h). A value of zero means don't timeout requests. (default "0")
  -s, --server string                    The address and port of the Kubernetes API server
      --skip-aws-proxy-check aws_proxy   Don't use the configured aws_proxy value
  -S, --skip-version-check               skip checking to see if this is the most recent release
```

### osdctl cluster validate-pull-secret-ext


	Attempts to validate if a cluster's pull-secret auth values are in sync with the account's email, 
	registry_credential, and access token data stored in OCM.  
	If this is being executed against a cluster which is not owned by the current OCM account, 
	Region Lead permissions are required to view and validate the OCM AccessToken. 


```
osdctl cluster validate-pull-secret-ext [CLUSTER_ID] [flags]
```

#### Flags

```
      --as string                        Username to impersonate for the operation. User could be a regular user or a service account in a namespace.
      --cluster string                   The name of the kubeconfig cluster to use
      --context string                   The name of the kubeconfig context to use
  -h, --help                             help for validate-pull-secret-ext
      --insecure-skip-tls-verify         If true, the server's certificate will not be checked for validity. This will make your HTTPS connections insecure
      --kubeconfig string                Path to the kubeconfig file to use for CLI requests.
  -l, --log-level string                 debug, info, warn, error. (default=info) (default "info")
  -o, --output string                    Valid formats are ['', 'json', 'yaml', 'env']
      --reason string                    Mandatory reason for this command to be run (usually includes an OHSS or PD ticket)
      --request-timeout string           The length of time to wait before giving up on a single server request. Non-zero values should contain a corresponding time unit (e.g. 1s, 2m, 3h). A value of zero means don't timeout requests. (default "0")
  -s, --server string                    The address and port of the Kubernetes API server
      --skip-access-token                Exclude OCM AccessToken checks against cluster secret
      --skip-aws-proxy-check aws_proxy   Don't use the configured aws_proxy value
      --skip-registry-creds              Exclude OCM Registry Credentials checks against cluster secret
  -S, --skip-version-check               skip checking to see if this is the most recent release
```

### osdctl cluster validate-pull-secret-ext


	Attempts to validate if a cluster's pull-secret auth values are in sync with the account's email, 
	registry_credential, and access token data stored in OCM.  
	If this is being executed against a cluster which is not owned by the current OCM account, 
	Region Lead permissions are required to view and validate the OCM AccessToken. 


```
osdctl cluster validate-pull-secret-ext [CLUSTER_ID] [flags]
```

#### Flags

```
      --as string                        Username to impersonate for the operation. User could be a regular user or a service account in a namespace.
      --cluster string                   The name of the kubeconfig cluster to use
      --context string                   The name of the kubeconfig context to use
  -h, --help                             help for validate-pull-secret-ext
      --insecure-skip-tls-verify         If true, the server's certificate will not be checked for validity. This will make your HTTPS connections insecure
      --kubeconfig string                Path to the kubeconfig file to use for CLI requests.
  -l, --log-level string                 debug, info, warn, error. (default=info) (default "info")
  -o, --output string                    Valid formats are ['', 'json', 'yaml', 'env']
      --reason string                    Mandatory reason for this command to be run (usually includes an OHSS or PD ticket)
      --request-timeout string           The length of time to wait before giving up on a single server request. Non-zero values should contain a corresponding time unit (e.g. 1s, 2m, 3h). A value of zero means don't timeout requests. (default "0")
  -s, --server string                    The address and port of the Kubernetes API server
      --skip-access-token                Exclude OCM AccessToken checks against cluster secret
      --skip-aws-proxy-check aws_proxy   Don't use the configured aws_proxy value
      --skip-registry-creds              Exclude OCM Registry Credentials checks against cluster secret
  -S, --skip-version-check               skip checking to see if this is the most recent release
```

### osdctl cost

The cost command allows for cost management on the AWS platform (other 
platforms may be added in the future)

```
osdctl cost [flags]
```

#### Flags

```
      --as string                        Username to impersonate for the operation. User could be a regular user or a service account in a namespace.
  -a, --aws-access-key-id string         AWS Access Key ID
  -c, --aws-config string                specify AWS config file path
  -p, --aws-profile string               specify AWS profile
  -g, --aws-region string                specify AWS region (default "us-east-1")
  -x, --aws-secret-access-key string     AWS Secret Access Key
      --cluster string                   The name of the kubeconfig cluster to use
      --context string                   The name of the kubeconfig context to use
  -h, --help                             help for cost
      --insecure-skip-tls-verify         If true, the server's certificate will not be checked for validity. This will make your HTTPS connections insecure
      --kubeconfig string                Path to the kubeconfig file to use for CLI requests.
  -o, --output string                    Valid formats are ['', 'json', 'yaml', 'env']
      --request-timeout string           The length of time to wait before giving up on a single server request. Non-zero values should contain a corresponding time unit (e.g. 1s, 2m, 3h). A value of zero means don't timeout requests. (default "0")
  -s, --server string                    The address and port of the Kubernetes API server
      --skip-aws-proxy-check aws_proxy   Don't use the configured aws_proxy value
  -S, --skip-version-check               skip checking to see if this is the most recent release
```

### osdctl cost create

Create a cost category for the given OU

```
osdctl cost create [flags]
```

#### Flags

```
      --as string                        Username to impersonate for the operation. User could be a regular user or a service account in a namespace.
  -a, --aws-access-key-id string         AWS Access Key ID
  -c, --aws-config string                specify AWS config file path
  -p, --aws-profile string               specify AWS profile
  -g, --aws-region string                specify AWS region (default "us-east-1")
  -x, --aws-secret-access-key string     AWS Secret Access Key
      --cluster string                   The name of the kubeconfig cluster to use
      --context string                   The name of the kubeconfig context to use
  -h, --help                             help for create
      --insecure-skip-tls-verify         If true, the server's certificate will not be checked for validity. This will make your HTTPS connections insecure
      --kubeconfig string                Path to the kubeconfig file to use for CLI requests.
      --ou string                        get OU ID
  -o, --output string                    Valid formats are ['', 'json', 'yaml', 'env']
      --request-timeout string           The length of time to wait before giving up on a single server request. Non-zero values should contain a corresponding time unit (e.g. 1s, 2m, 3h). A value of zero means don't timeout requests. (default "0")
  -s, --server string                    The address and port of the Kubernetes API server
      --skip-aws-proxy-check aws_proxy   Don't use the configured aws_proxy value
  -S, --skip-version-check               skip checking to see if this is the most recent release
```

### osdctl cost get

Get total cost of a given OU

```
osdctl cost get [flags]
```

#### Flags

```
      --as string                        Username to impersonate for the operation. User could be a regular user or a service account in a namespace.
  -a, --aws-access-key-id string         AWS Access Key ID
  -c, --aws-config string                specify AWS config file path
  -p, --aws-profile string               specify AWS profile
  -g, --aws-region string                specify AWS region (default "us-east-1")
  -x, --aws-secret-access-key string     AWS Secret Access Key
      --cluster string                   The name of the kubeconfig cluster to use
      --context string                   The name of the kubeconfig context to use
      --csv                              output result as csv
      --end string                       set end date range
  -h, --help                             help for get
      --insecure-skip-tls-verify         If true, the server's certificate will not be checked for validity. This will make your HTTPS connections insecure
      --kubeconfig string                Path to the kubeconfig file to use for CLI requests.
      --ou string                        set OU ID
  -o, --output string                    Valid formats are ['', 'json', 'yaml', 'env']
  -r, --recursive                        recurse through OUs
      --request-timeout string           The length of time to wait before giving up on a single server request. Non-zero values should contain a corresponding time unit (e.g. 1s, 2m, 3h). A value of zero means don't timeout requests. (default "0")
  -s, --server string                    The address and port of the Kubernetes API server
      --skip-aws-proxy-check aws_proxy   Don't use the configured aws_proxy value
  -S, --skip-version-check               skip checking to see if this is the most recent release
      --start string                     set start date range
      --sum                              Hide sum rows (default true)
  -t, --time string                      set time. One of 'LM', 'MTD', 'YTD', '3M', '6M', '1Y'
```

### osdctl cost list

List the cost of each Account/OU under given OU

```
osdctl cost list [flags]
```

#### Flags

```
      --as string                        Username to impersonate for the operation. User could be a regular user or a service account in a namespace.
  -a, --aws-access-key-id string         AWS Access Key ID
  -c, --aws-config string                specify AWS config file path
  -p, --aws-profile string               specify AWS profile
  -g, --aws-region string                specify AWS region (default "us-east-1")
  -x, --aws-secret-access-key string     AWS Secret Access Key
      --cluster string                   The name of the kubeconfig cluster to use
      --context string                   The name of the kubeconfig context to use
      --csv                              output result as csv
      --end string                       set end date range
  -h, --help                             help for list
      --insecure-skip-tls-verify         If true, the server's certificate will not be checked for validity. This will make your HTTPS connections insecure
      --kubeconfig string                Path to the kubeconfig file to use for CLI requests.
      --level string                     Cost cummulation level: possible options: ou, account (default "ou")
      --ou stringArray                   get OU ID
  -o, --output string                    Valid formats are ['', 'json', 'yaml', 'env']
      --request-timeout string           The length of time to wait before giving up on a single server request. Non-zero values should contain a corresponding time unit (e.g. 1s, 2m, 3h). A value of zero means don't timeout requests. (default "0")
  -s, --server string                    The address and port of the Kubernetes API server
      --skip-aws-proxy-check aws_proxy   Don't use the configured aws_proxy value
  -S, --skip-version-check               skip checking to see if this is the most recent release
      --start string                     set start date range
      --sum                              Hide sum rows (default true)
  -t, --time string                      set time. One of 'LM', 'MTD', 'YTD', '3M', '6M', '1Y'
```

### osdctl cost reconcile

Checks if there's a cost category for every OU. If an OU is missing a cost category, creates the cost category

```
osdctl cost reconcile [flags]
```

#### Flags

```
      --as string                        Username to impersonate for the operation. User could be a regular user or a service account in a namespace.
  -a, --aws-access-key-id string         AWS Access Key ID
  -c, --aws-config string                specify AWS config file path
  -p, --aws-profile string               specify AWS profile
  -g, --aws-region string                specify AWS region (default "us-east-1")
  -x, --aws-secret-access-key string     AWS Secret Access Key
      --cluster string                   The name of the kubeconfig cluster to use
      --context string                   The name of the kubeconfig context to use
  -h, --help                             help for reconcile
      --insecure-skip-tls-verify         If true, the server's certificate will not be checked for validity. This will make your HTTPS connections insecure
      --kubeconfig string                Path to the kubeconfig file to use for CLI requests.
      --ou string                        get OU ID
  -o, --output string                    Valid formats are ['', 'json', 'yaml', 'env']
      --request-timeout string           The length of time to wait before giving up on a single server request. Non-zero values should contain a corresponding time unit (e.g. 1s, 2m, 3h). A value of zero means don't timeout requests. (default "0")
  -s, --server string                    The address and port of the Kubernetes API server
      --skip-aws-proxy-check aws_proxy   Don't use the configured aws_proxy value
  -S, --skip-version-check               skip checking to see if this is the most recent release
```

### osdctl dynatrace

Dynatrace related utilities

```
osdctl dynatrace [flags]
```

#### Flags

```
      --as string                        Username to impersonate for the operation. User could be a regular user or a service account in a namespace.
      --cluster string                   The name of the kubeconfig cluster to use
      --context string                   The name of the kubeconfig context to use
  -h, --help                             help for dynatrace
      --insecure-skip-tls-verify         If true, the server's certificate will not be checked for validity. This will make your HTTPS connections insecure
      --kubeconfig string                Path to the kubeconfig file to use for CLI requests.
  -o, --output string                    Valid formats are ['', 'json', 'yaml', 'env']
      --request-timeout string           The length of time to wait before giving up on a single server request. Non-zero values should contain a corresponding time unit (e.g. 1s, 2m, 3h). A value of zero means don't timeout requests. (default "0")
  -s, --server string                    The address and port of the Kubernetes API server
      --skip-aws-proxy-check aws_proxy   Don't use the configured aws_proxy value
  -S, --skip-version-check               skip checking to see if this is the most recent release
```

### osdctl dynatrace gather-logs

Gathers pods logs and evnets of a given HCP from Dynatrace.

  This command fetches the logs from the HCP namespace, the hypershift namespace and cert-manager related namespaces.
  Logs will be dumped to a directory with prefix hcp-must-gather.
		

```
osdctl dynatrace gather-logs --cluster-id <cluster-identifier> [flags]
```

#### Flags

```
      --as string                        Username to impersonate for the operation. User could be a regular user or a service account in a namespace.
      --cluster string                   The name of the kubeconfig cluster to use
      --cluster-id string                Internal ID of the HCP cluster to gather logs from (required)
      --context string                   The name of the kubeconfig context to use
      --dest-dir string                  Destination directory for the logs dump, defaults to the local directory.
  -h, --help                             help for gather-logs
      --insecure-skip-tls-verify         If true, the server's certificate will not be checked for validity. This will make your HTTPS connections insecure
      --kubeconfig string                Path to the kubeconfig file to use for CLI requests.
  -o, --output string                    Valid formats are ['', 'json', 'yaml', 'env']
      --request-timeout string           The length of time to wait before giving up on a single server request. Non-zero values should contain a corresponding time unit (e.g. 1s, 2m, 3h). A value of zero means don't timeout requests. (default "0")
  -s, --server string                    The address and port of the Kubernetes API server
      --since int                        Number of hours (integer) since which to pull logs and events (default 10)
      --skip-aws-proxy-check aws_proxy   Don't use the configured aws_proxy value
  -S, --skip-version-check               skip checking to see if this is the most recent release
      --sort string                      Sort the results by timestamp in either ascending or descending order. Accepted values are 'asc' and 'desc' (default "asc")
      --tail int                         Last 'n' logs and events to fetch. By default it will pull everything
```

### osdctl dynatrace logs


  Fetch logs of current cluster context (by default) from Dynatrace and display the logs like oc logs.

  This command also prints the Dynatrace URL and the corresponding DQL in the output.



```
osdctl dynatrace logs --cluster-id <cluster-identifier> [flags]
```

#### Flags

```
      --as string                        Username to impersonate for the operation. User could be a regular user or a service account in a namespace.
      --cluster string                   The name of the kubeconfig cluster to use
      --cluster-id string                Name or Internal ID of the cluster (defaults to current cluster context)
      --console                          Print the url to the dynatrace web console instead of outputting the logs
      --container strings                Container name(s) (comma-separated)
      --contains string                  Include logs which contain a phrase
      --context string                   The name of the kubeconfig context to use
      --dry-run                          Only builds the query without fetching any logs from the tenant
  -h, --help                             help for logs
      --insecure-skip-tls-verify         If true, the server's certificate will not be checked for validity. This will make your HTTPS connections insecure
      --kubeconfig string                Path to the kubeconfig file to use for CLI requests.
  -n, --namespace strings                Namespace(s) (comma-separated)
      --node strings                     Node name(s) (comma-separated)
  -o, --output string                    Valid formats are ['', 'json', 'yaml', 'env']
      --request-timeout string           The length of time to wait before giving up on a single server request. Non-zero values should contain a corresponding time unit (e.g. 1s, 2m, 3h). A value of zero means don't timeout requests. (default "0")
  -s, --server string                    The address and port of the Kubernetes API server
      --since int                        Number of hours (integer) since which to search (defaults to 1 hour) (default 1)
      --skip-aws-proxy-check aws_proxy   Don't use the configured aws_proxy value
  -S, --skip-version-check               skip checking to see if this is the most recent release
      --sort string                      Sort the results by timestamp in either ascending or descending order. Accepted values are 'asc' and 'desc'. Defaults to 'asc' (default "asc")
      --status strings                   Status(Info/Warn/Error) (comma-separated)
      --tail int                         Last 'n' logs to fetch (defaults to 100) (default 1000)
```

### osdctl dynatrace url

Get the Dynatrace Tenant URL for a given MC or HCP cluster

```
osdctl dynatrace url --cluster-id <cluster-identifier> [flags]
```

#### Flags

```
      --as string                        Username to impersonate for the operation. User could be a regular user or a service account in a namespace.
      --cluster string                   The name of the kubeconfig cluster to use
      --cluster-id string                ID of the cluster
      --context string                   The name of the kubeconfig context to use
  -h, --help                             help for url
      --insecure-skip-tls-verify         If true, the server's certificate will not be checked for validity. This will make your HTTPS connections insecure
      --kubeconfig string                Path to the kubeconfig file to use for CLI requests.
  -o, --output string                    Valid formats are ['', 'json', 'yaml', 'env']
      --request-timeout string           The length of time to wait before giving up on a single server request. Non-zero values should contain a corresponding time unit (e.g. 1s, 2m, 3h). A value of zero means don't timeout requests. (default "0")
  -s, --server string                    The address and port of the Kubernetes API server
      --skip-aws-proxy-check aws_proxy   Don't use the configured aws_proxy value
  -S, --skip-version-check               skip checking to see if this is the most recent release
```

### osdctl env


Creates an isolated environment where you can interact with a cluster.
The environment is set up in a dedicated folder in $HOME/.ocenv.
The $CLUSTERID variable will be populated with the external ID of the cluster you're logged in to.

*PS1*
osdctl env renders the required PS1 function 'kube_ps1' to use when logged in to a cluster.
You need to include it inside your .bashrc or .bash_profile by adding a snippet like the following:

export PS1='...other information for your PS1... $(kube_ps1) \$ '

e.g.

export PS1='\[\033[36m\]\u\[\033[m\]@\[\033[32m\]\h:\[\033[33;1m\]\w\[\033[m\]$(kube_ps1) \$ '

osdctl env creates a new ocm and kube config so you can log in to different environments at the same time.
When initialized, osdctl env will copy the ocm config you're currently using.

*Logging in to the cluster*

To log in to a cluster within the environment using backplane, osdctl creates the ocb command.
The ocb command is created in the bin directory in the environment folder and added to the PATH when inside the environment.


```
osdctl env [flags] [env-alias]
```

#### Flags

```
  -a, --api string                       OpenShift API URL for individual cluster login
      --as string                        Username to impersonate for the operation. User could be a regular user or a service account in a namespace.
      --cluster string                   The name of the kubeconfig cluster to use
  -c, --cluster-id string                Cluster ID
      --context string                   The name of the kubeconfig context to use
  -d, --delete                           Delete environment
  -k, --export-kubeconfig                Output export kubeconfig statement, to use environment outside of the env directory
  -h, --help                             help for env
      --insecure-skip-tls-verify         If true, the server's certificate will not be checked for validity. This will make your HTTPS connections insecure
  -K, --kubeconfig string                KUBECONFIG file to use in this env (will be copied to the environment dir)
  -l, --login-script string              OCM login script to execute in a loop in ocb every 30 seconds
  -o, --output string                    Valid formats are ['', 'json', 'yaml', 'env']
  -p, --password string                  Password for individual cluster login
      --request-timeout string           The length of time to wait before giving up on a single server request. Non-zero values should contain a corresponding time unit (e.g. 1s, 2m, 3h). A value of zero means don't timeout requests. (default "0")
  -r, --reset                            Reset environment
  -s, --server string                    The address and port of the Kubernetes API server
      --skip-aws-proxy-check aws_proxy   Don't use the configured aws_proxy value
  -S, --skip-version-check               skip checking to see if this is the most recent release
  -t, --temp                             Delete environment on exit
  -u, --username string                  Username for individual cluster login
```

### osdctl hcp

```
osdctl hcp [flags]
```

#### Flags

```
      --as string                        Username to impersonate for the operation. User could be a regular user or a service account in a namespace.
      --cluster string                   The name of the kubeconfig cluster to use
      --context string                   The name of the kubeconfig context to use
  -h, --help                             help for hcp
      --insecure-skip-tls-verify         If true, the server's certificate will not be checked for validity. This will make your HTTPS connections insecure
      --kubeconfig string                Path to the kubeconfig file to use for CLI requests.
  -o, --output string                    Valid formats are ['', 'json', 'yaml', 'env']
      --request-timeout string           The length of time to wait before giving up on a single server request. Non-zero values should contain a corresponding time unit (e.g. 1s, 2m, 3h). A value of zero means don't timeout requests. (default "0")
  -s, --server string                    The address and port of the Kubernetes API server
      --skip-aws-proxy-check aws_proxy   Don't use the configured aws_proxy value
  -S, --skip-version-check               skip checking to see if this is the most recent release
```

### osdctl hcp must-gather

Create a must-gather for an HCP cluster with optional gather targets

```
osdctl hcp must-gather --cluster-id <cluster-identifier> [flags]
```

#### Flags

```
      --acm_image string                 Overrides the acm must-gather image being used for acm mc, sc as well as hcp must-gathers. (default "quay.io/stolostron/must-gather:2.11.4-SNAPSHOT-2024-12-02-15-19-44")
      --as string                        Username to impersonate for the operation. User could be a regular user or a service account in a namespace.
      --cluster string                   The name of the kubeconfig cluster to use
      --cluster-id string                Internal ID of the cluster to gather data from
      --context string                   The name of the kubeconfig context to use
      --gather string                    Comma-separated list of gather targets (available: sc, sc_acm, mc, hcp). (default "hcp")
  -h, --help                             help for must-gather
      --insecure-skip-tls-verify         If true, the server's certificate will not be checked for validity. This will make your HTTPS connections insecure
      --kubeconfig string                Path to the kubeconfig file to use for CLI requests.
  -o, --output string                    Valid formats are ['', 'json', 'yaml', 'env']
      --reason string                    The reason for this command, which requires elevation (e.g., OHSS ticket or PD incident).
      --request-timeout string           The length of time to wait before giving up on a single server request. Non-zero values should contain a corresponding time unit (e.g. 1s, 2m, 3h). A value of zero means don't timeout requests. (default "0")
  -s, --server string                    The address and port of the Kubernetes API server
      --skip-aws-proxy-check aws_proxy   Don't use the configured aws_proxy value
  -S, --skip-version-check               skip checking to see if this is the most recent release
```

### osdctl hive

hive related utilities

```
osdctl hive [flags]
```

#### Flags

```
      --as string                        Username to impersonate for the operation. User could be a regular user or a service account in a namespace.
      --cluster string                   The name of the kubeconfig cluster to use
      --context string                   The name of the kubeconfig context to use
  -h, --help                             help for hive
      --insecure-skip-tls-verify         If true, the server's certificate will not be checked for validity. This will make your HTTPS connections insecure
      --kubeconfig string                Path to the kubeconfig file to use for CLI requests.
  -o, --output string                    Valid formats are ['', 'json', 'yaml', 'env']
      --request-timeout string           The length of time to wait before giving up on a single server request. Non-zero values should contain a corresponding time unit (e.g. 1s, 2m, 3h). A value of zero means don't timeout requests. (default "0")
  -s, --server string                    The address and port of the Kubernetes API server
      --skip-aws-proxy-check aws_proxy   Don't use the configured aws_proxy value
  -S, --skip-version-check               skip checking to see if this is the most recent release
```

### osdctl hive clusterdeployment

cluster deployment related utilities

```
osdctl hive clusterdeployment [flags]
```

#### Flags

```
      --as string                        Username to impersonate for the operation. User could be a regular user or a service account in a namespace.
      --cluster string                   The name of the kubeconfig cluster to use
      --context string                   The name of the kubeconfig context to use
  -h, --help                             help for clusterdeployment
      --insecure-skip-tls-verify         If true, the server's certificate will not be checked for validity. This will make your HTTPS connections insecure
      --kubeconfig string                Path to the kubeconfig file to use for CLI requests.
  -o, --output string                    Valid formats are ['', 'json', 'yaml', 'env']
      --request-timeout string           The length of time to wait before giving up on a single server request. Non-zero values should contain a corresponding time unit (e.g. 1s, 2m, 3h). A value of zero means don't timeout requests. (default "0")
  -s, --server string                    The address and port of the Kubernetes API server
      --skip-aws-proxy-check aws_proxy   Don't use the configured aws_proxy value
  -S, --skip-version-check               skip checking to see if this is the most recent release
```

### osdctl hive clusterdeployment list

List cluster deployment crs

```
osdctl hive clusterdeployment list [flags]
```

#### Flags

```
      --as string                        Username to impersonate for the operation. User could be a regular user or a service account in a namespace.
      --cluster string                   The name of the kubeconfig cluster to use
      --context string                   The name of the kubeconfig context to use
  -h, --help                             help for list
      --insecure-skip-tls-verify         If true, the server's certificate will not be checked for validity. This will make your HTTPS connections insecure
      --kubeconfig string                Path to the kubeconfig file to use for CLI requests.
  -o, --output string                    Valid formats are ['', 'json', 'yaml', 'env']
      --request-timeout string           The length of time to wait before giving up on a single server request. Non-zero values should contain a corresponding time unit (e.g. 1s, 2m, 3h). A value of zero means don't timeout requests. (default "0")
  -s, --server string                    The address and port of the Kubernetes API server
      --skip-aws-proxy-check aws_proxy   Don't use the configured aws_proxy value
  -S, --skip-version-check               skip checking to see if this is the most recent release
```

### osdctl hive clusterdeployment listresources

List all resources on a hive cluster related to a given cluster

```
osdctl hive clusterdeployment listresources [flags]
```

#### Flags

```
      --as string                        Username to impersonate for the operation. User could be a regular user or a service account in a namespace.
      --cluster string                   The name of the kubeconfig cluster to use
  -C, --cluster-id string                Cluster ID
      --context string                   The name of the kubeconfig context to use
  -e, --external                         only list external resources (i.e. exclude resources in cluster namespace)
  -h, --help                             help for listresources
      --insecure-skip-tls-verify         If true, the server's certificate will not be checked for validity. This will make your HTTPS connections insecure
      --kubeconfig string                Path to the kubeconfig file to use for CLI requests.
  -o, --output string                    Valid formats are ['', 'json', 'yaml', 'env']
      --request-timeout string           The length of time to wait before giving up on a single server request. Non-zero values should contain a corresponding time unit (e.g. 1s, 2m, 3h). A value of zero means don't timeout requests. (default "0")
  -s, --server string                    The address and port of the Kubernetes API server
      --skip-aws-proxy-check aws_proxy   Don't use the configured aws_proxy value
  -S, --skip-version-check               skip checking to see if this is the most recent release
```

### osdctl hive clustersync-failures


  Helps investigate ClusterSyncs in a failure state on OSD/ROSA hive shards.

  This command by default will list ClusterSyncs that are in a failure state
  for clusters that are not in limited support or hibernating.

  Error messages are include in all output format except the text format.


```
osdctl hive clustersync-failures [flags]
```

#### Flags

```
      --as string                        Username to impersonate for the operation. User could be a regular user or a service account in a namespace.
      --cluster string                   The name of the kubeconfig cluster to use
  -C, --cluster-id string                Internal ID to list failing syncsets and relative errors for a specific cluster.
      --context string                   The name of the kubeconfig context to use
  -h, --help                             help for clustersync-failures
  -i, --hibernating                      Include hibernating clusters.
      --insecure-skip-tls-verify         If true, the server's certificate will not be checked for validity. This will make your HTTPS connections insecure
      --kubeconfig string                Path to the kubeconfig file to use for CLI requests.
  -l, --limited-support                  Include clusters in limited support.
      --no-headers                       Don't print headers when output format is set to text.
      --order string                     Set the sorting order. Options: asc, desc. (default "asc")
  -o, --output string                    Set the output format. Options: yaml, json, csv, text. (default "text")
      --request-timeout string           The length of time to wait before giving up on a single server request. Non-zero values should contain a corresponding time unit (e.g. 1s, 2m, 3h). A value of zero means don't timeout requests. (default "0")
  -s, --server string                    The address and port of the Kubernetes API server
      --skip-aws-proxy-check aws_proxy   Don't use the configured aws_proxy value
  -S, --skip-version-check               skip checking to see if this is the most recent release
      --sort-by string                   Sort the output by a specified field. Options: name, timestamp, failingsyncsets. (default "timestamp")
      --syncsets                         Include failing syncsets. (default true)
```

### osdctl iampermissions

STS/WIF utilities

```
osdctl iampermissions [flags]
```

#### Flags

```
      --as string                        Username to impersonate for the operation. User could be a regular user or a service account in a namespace.
  -c, --cloud CloudSpec                  cloud for which the policies should be retrieved. supported values: [aws, sts, gcp, wif] (default aws)
      --cluster string                   The name of the kubeconfig cluster to use
      --context string                   The name of the kubeconfig context to use
  -h, --help                             help for iampermissions
      --insecure-skip-tls-verify         If true, the server's certificate will not be checked for validity. This will make your HTTPS connections insecure
      --kubeconfig string                Path to the kubeconfig file to use for CLI requests.
  -o, --output string                    Valid formats are ['', 'json', 'yaml', 'env']
      --request-timeout string           The length of time to wait before giving up on a single server request. Non-zero values should contain a corresponding time unit (e.g. 1s, 2m, 3h). A value of zero means don't timeout requests. (default "0")
  -s, --server string                    The address and port of the Kubernetes API server
      --skip-aws-proxy-check aws_proxy   Don't use the configured aws_proxy value
  -S, --skip-version-check               skip checking to see if this is the most recent release
```

### osdctl iampermissions diff

Diff iam permissions for cluster operators between two versions

```
osdctl iampermissions diff [flags]
```

#### Flags

```
      --as string                        Username to impersonate for the operation. User could be a regular user or a service account in a namespace.
  -b, --base-version string              
  -c, --cloud CloudSpec                  cloud for which the policies should be retrieved. supported values: [aws, sts, gcp, wif] (default aws)
      --cluster string                   The name of the kubeconfig cluster to use
      --context string                   The name of the kubeconfig context to use
  -h, --help                             help for diff
      --insecure-skip-tls-verify         If true, the server's certificate will not be checked for validity. This will make your HTTPS connections insecure
      --kubeconfig string                Path to the kubeconfig file to use for CLI requests.
  -o, --output string                    Valid formats are ['', 'json', 'yaml', 'env']
      --request-timeout string           The length of time to wait before giving up on a single server request. Non-zero values should contain a corresponding time unit (e.g. 1s, 2m, 3h). A value of zero means don't timeout requests. (default "0")
  -s, --server string                    The address and port of the Kubernetes API server
      --skip-aws-proxy-check aws_proxy   Don't use the configured aws_proxy value
  -S, --skip-version-check               skip checking to see if this is the most recent release
  -t, --target-version string            
```

### osdctl iampermissions get

Get OCP CredentialsRequests

```
osdctl iampermissions get [flags]
```

#### Flags

```
      --as string                        Username to impersonate for the operation. User could be a regular user or a service account in a namespace.
  -c, --cloud CloudSpec                  cloud for which the policies should be retrieved. supported values: [aws, sts, gcp, wif] (default aws)
      --cluster string                   The name of the kubeconfig cluster to use
      --context string                   The name of the kubeconfig context to use
  -h, --help                             help for get
      --insecure-skip-tls-verify         If true, the server's certificate will not be checked for validity. This will make your HTTPS connections insecure
      --kubeconfig string                Path to the kubeconfig file to use for CLI requests.
  -o, --output string                    Valid formats are ['', 'json', 'yaml', 'env']
  -r, --release-version string           
      --request-timeout string           The length of time to wait before giving up on a single server request. Non-zero values should contain a corresponding time unit (e.g. 1s, 2m, 3h). A value of zero means don't timeout requests. (default "0")
  -s, --server string                    The address and port of the Kubernetes API server
      --skip-aws-proxy-check aws_proxy   Don't use the configured aws_proxy value
  -S, --skip-version-check               skip checking to see if this is the most recent release
```

### osdctl iampermissions save

Save iam permissions for use in mcc

```
osdctl iampermissions save [flags]
```

#### Flags

```
      --as string                        Username to impersonate for the operation. User could be a regular user or a service account in a namespace.
  -c, --cloud CloudSpec                  cloud for which the policies should be retrieved. supported values: [aws, sts, gcp, wif] (default aws)
      --cluster string                   The name of the kubeconfig cluster to use
      --context string                   The name of the kubeconfig context to use
  -d, --dir string                       Folder where the policy files should be written
  -f, --force                            Overwrite existing files
  -h, --help                             help for save
      --insecure-skip-tls-verify         If true, the server's certificate will not be checked for validity. This will make your HTTPS connections insecure
      --kubeconfig string                Path to the kubeconfig file to use for CLI requests.
  -o, --output string                    Valid formats are ['', 'json', 'yaml', 'env']
  -r, --release-version string           ocp version for which the policies should be downloaded
      --request-timeout string           The length of time to wait before giving up on a single server request. Non-zero values should contain a corresponding time unit (e.g. 1s, 2m, 3h). A value of zero means don't timeout requests. (default "0")
  -s, --server string                    The address and port of the Kubernetes API server
      --skip-aws-proxy-check aws_proxy   Don't use the configured aws_proxy value
  -S, --skip-version-check               skip checking to see if this is the most recent release
```

### osdctl jira

Provides a set of commands for interacting with Jira

```
osdctl jira [flags]
```

#### Flags

```
      --as string                        Username to impersonate for the operation. User could be a regular user or a service account in a namespace.
      --cluster string                   The name of the kubeconfig cluster to use
      --context string                   The name of the kubeconfig context to use
  -h, --help                             help for jira
      --insecure-skip-tls-verify         If true, the server's certificate will not be checked for validity. This will make your HTTPS connections insecure
      --kubeconfig string                Path to the kubeconfig file to use for CLI requests.
  -o, --output string                    Valid formats are ['', 'json', 'yaml', 'env']
      --request-timeout string           The length of time to wait before giving up on a single server request. Non-zero values should contain a corresponding time unit (e.g. 1s, 2m, 3h). A value of zero means don't timeout requests. (default "0")
  -s, --server string                    The address and port of the Kubernetes API server
      --skip-aws-proxy-check aws_proxy   Don't use the configured aws_proxy value
  -S, --skip-version-check               skip checking to see if this is the most recent release
```

### osdctl jira quick-task

Creates a new ticket with the given name and a label specified by "jira_team_label" from the osdctl config. The flags "jira_board_id" and "jira_team" are also required for running this command.
The ticket will be assigned to the caller and added to their team's current sprint as an OSD Task.
A link to the created ticket will be printed to the console.

```
osdctl jira quick-task <title> [flags]
```

#### Flags

```
      --add-to-sprint                    whether or not to add the created Jira task to the SRE's current sprint.
      --as string                        Username to impersonate for the operation. User could be a regular user or a service account in a namespace.
      --cluster string                   The name of the kubeconfig cluster to use
      --context string                   The name of the kubeconfig context to use
  -h, --help                             help for quick-task
      --insecure-skip-tls-verify         If true, the server's certificate will not be checked for validity. This will make your HTTPS connections insecure
      --kubeconfig string                Path to the kubeconfig file to use for CLI requests.
  -o, --output string                    Valid formats are ['', 'json', 'yaml', 'env']
      --request-timeout string           The length of time to wait before giving up on a single server request. Non-zero values should contain a corresponding time unit (e.g. 1s, 2m, 3h). A value of zero means don't timeout requests. (default "0")
  -s, --server string                    The address and port of the Kubernetes API server
      --skip-aws-proxy-check aws_proxy   Don't use the configured aws_proxy value
  -S, --skip-version-check               skip checking to see if this is the most recent release
```

### osdctl jumphost

```
osdctl jumphost [flags]
```

#### Flags

```
      --as string                        Username to impersonate for the operation. User could be a regular user or a service account in a namespace.
      --cluster string                   The name of the kubeconfig cluster to use
      --context string                   The name of the kubeconfig context to use
  -h, --help                             help for jumphost
      --insecure-skip-tls-verify         If true, the server's certificate will not be checked for validity. This will make your HTTPS connections insecure
      --kubeconfig string                Path to the kubeconfig file to use for CLI requests.
  -o, --output string                    Valid formats are ['', 'json', 'yaml', 'env']
      --request-timeout string           The length of time to wait before giving up on a single server request. Non-zero values should contain a corresponding time unit (e.g. 1s, 2m, 3h). A value of zero means don't timeout requests. (default "0")
  -s, --server string                    The address and port of the Kubernetes API server
      --skip-aws-proxy-check aws_proxy   Don't use the configured aws_proxy value
  -S, --skip-version-check               skip checking to see if this is the most recent release
```

### osdctl jumphost create

Create a jumphost for emergency SSH access to a cluster's VMs'

  This command automates the process of creating a jumphost in order to gain SSH
  access to a cluster's EC2 instances and should generally only be used as a last
  resort when the cluster's API server is otherwise inaccessible. It requires valid
  AWS credentials to be already set and a subnet ID in the associated AWS account.
  The provided subnet ID must be a public subnet.

  When the cluster's API server is accessible, prefer "oc debug node".

  Requires these permissions:
  {
    "Version": "2012-10-17",
    "Statement": [
      {
        "Action": [
          "ec2:AuthorizeSecurityGroupIngress",
          "ec2:CreateKeyPair",
          "ec2:CreateSecurityGroup",
          "ec2:CreateTags",
          "ec2:DeleteKeyPair",
          "ec2:DeleteSecurityGroup",
          "ec2:DescribeImages",
          "ec2:DescribeInstances",
          "ec2:DescribeKeyPairs",
          "ec2:DescribeSecurityGroups",
          "ec2:DescribeSubnets",
          "ec2:RunInstances",
          "ec2:TerminateInstances"
        ],
        "Effect": "Allow",
        "Resource": "*"
      }
    ]
  }

```
osdctl jumphost create [flags]
```

#### Flags

```
      --as string                        Username to impersonate for the operation. User could be a regular user or a service account in a namespace.
      --cluster string                   The name of the kubeconfig cluster to use
      --context string                   The name of the kubeconfig context to use
  -h, --help                             help for create
      --insecure-skip-tls-verify         If true, the server's certificate will not be checked for validity. This will make your HTTPS connections insecure
      --kubeconfig string                Path to the kubeconfig file to use for CLI requests.
  -o, --output string                    Valid formats are ['', 'json', 'yaml', 'env']
      --request-timeout string           The length of time to wait before giving up on a single server request. Non-zero values should contain a corresponding time unit (e.g. 1s, 2m, 3h). A value of zero means don't timeout requests. (default "0")
  -s, --server string                    The address and port of the Kubernetes API server
      --skip-aws-proxy-check aws_proxy   Don't use the configured aws_proxy value
  -S, --skip-version-check               skip checking to see if this is the most recent release
      --subnet-id string                 public subnet id to create a jumphost in
```

### osdctl jumphost delete

Delete a jumphost created by "osdctl jumphost create"

  This command cleans up AWS resources created by "osdctl jumphost create" if it
  fails the customer should be notified as there will be leftover AWS resources
  in their account. This command is idempotent and safe to run over and over.

  Requires these permissions:
  {
    "Version": "2012-10-17",
    "Statement": [
      {
        "Action": [
          "ec2:AuthorizeSecurityGroupIngress",
          "ec2:CreateKeyPair",
          "ec2:CreateSecurityGroup",
          "ec2:CreateTags",
          "ec2:DeleteKeyPair",
          "ec2:DeleteSecurityGroup",
          "ec2:DescribeImages",
          "ec2:DescribeInstances",
          "ec2:DescribeKeyPairs",
          "ec2:DescribeSecurityGroups",
          "ec2:DescribeSubnets",
          "ec2:RunInstances",
          "ec2:TerminateInstances"
        ],
        "Effect": "Allow",
        "Resource": "*"
      }
    ]
  }

```
osdctl jumphost delete [flags]
```

#### Flags

```
      --as string                        Username to impersonate for the operation. User could be a regular user or a service account in a namespace.
      --cluster string                   The name of the kubeconfig cluster to use
      --context string                   The name of the kubeconfig context to use
  -h, --help                             help for delete
      --insecure-skip-tls-verify         If true, the server's certificate will not be checked for validity. This will make your HTTPS connections insecure
      --kubeconfig string                Path to the kubeconfig file to use for CLI requests.
  -o, --output string                    Valid formats are ['', 'json', 'yaml', 'env']
      --request-timeout string           The length of time to wait before giving up on a single server request. Non-zero values should contain a corresponding time unit (e.g. 1s, 2m, 3h). A value of zero means don't timeout requests. (default "0")
  -s, --server string                    The address and port of the Kubernetes API server
      --skip-aws-proxy-check aws_proxy   Don't use the configured aws_proxy value
  -S, --skip-version-check               skip checking to see if this is the most recent release
      --subnet-id string                 subnet id to search for and delete a jumphost in
```

### osdctl mc

```
osdctl mc [flags]
```

#### Flags

```
      --as string                        Username to impersonate for the operation. User could be a regular user or a service account in a namespace.
      --cluster string                   The name of the kubeconfig cluster to use
      --context string                   The name of the kubeconfig context to use
  -h, --help                             help for mc
      --insecure-skip-tls-verify         If true, the server's certificate will not be checked for validity. This will make your HTTPS connections insecure
      --kubeconfig string                Path to the kubeconfig file to use for CLI requests.
  -o, --output string                    Valid formats are ['', 'json', 'yaml', 'env']
      --request-timeout string           The length of time to wait before giving up on a single server request. Non-zero values should contain a corresponding time unit (e.g. 1s, 2m, 3h). A value of zero means don't timeout requests. (default "0")
  -s, --server string                    The address and port of the Kubernetes API server
      --skip-aws-proxy-check aws_proxy   Don't use the configured aws_proxy value
  -S, --skip-version-check               skip checking to see if this is the most recent release
```

### osdctl mc list

List ROSA HCP Management Clusters.

```
osdctl mc list [flags]
```

#### Flags

```
      --as string                        Username to impersonate for the operation. User could be a regular user or a service account in a namespace.
      --cluster string                   The name of the kubeconfig cluster to use
      --context string                   The name of the kubeconfig context to use
  -h, --help                             help for list
      --insecure-skip-tls-verify         If true, the server's certificate will not be checked for validity. This will make your HTTPS connections insecure
      --kubeconfig string                Path to the kubeconfig file to use for CLI requests.
      --output string                    Output format. Supported output formats include: table, text, json, yaml (default "table")
      --request-timeout string           The length of time to wait before giving up on a single server request. Non-zero values should contain a corresponding time unit (e.g. 1s, 2m, 3h). A value of zero means don't timeout requests. (default "0")
  -s, --server string                    The address and port of the Kubernetes API server
      --skip-aws-proxy-check aws_proxy   Don't use the configured aws_proxy value
  -S, --skip-version-check               skip checking to see if this is the most recent release
```

### osdctl network

network related utilities

```
osdctl network [flags]
```

#### Flags

```
      --as string                        Username to impersonate for the operation. User could be a regular user or a service account in a namespace.
      --cluster string                   The name of the kubeconfig cluster to use
      --context string                   The name of the kubeconfig context to use
  -h, --help                             help for network
      --insecure-skip-tls-verify         If true, the server's certificate will not be checked for validity. This will make your HTTPS connections insecure
      --kubeconfig string                Path to the kubeconfig file to use for CLI requests.
  -o, --output string                    Valid formats are ['', 'json', 'yaml', 'env']
      --request-timeout string           The length of time to wait before giving up on a single server request. Non-zero values should contain a corresponding time unit (e.g. 1s, 2m, 3h). A value of zero means don't timeout requests. (default "0")
  -s, --server string                    The address and port of the Kubernetes API server
      --skip-aws-proxy-check aws_proxy   Don't use the configured aws_proxy value
  -S, --skip-version-check               skip checking to see if this is the most recent release
```

### osdctl network packet-capture

Start packet capture

```
osdctl network packet-capture [flags]
```

#### Flags

```
      --as string                        Username to impersonate for the operation. User could be a regular user or a service account in a namespace.
      --cluster string                   The name of the kubeconfig cluster to use
      --context string                   The name of the kubeconfig context to use
  -d, --duration int                     Duration (in seconds) of packet capture (default 60)
  -h, --help                             help for packet-capture
      --insecure-skip-tls-verify         If true, the server's certificate will not be checked for validity. This will make your HTTPS connections insecure
      --kubeconfig string                Path to the kubeconfig file to use for CLI requests.
      --name string                      Name of Daemonset (default "sre-packet-capture")
  -n, --namespace string                 Namespace to deploy Daemonset (default "default")
      --node-label-key string            Node label key (default "node-role.kubernetes.io/worker")
      --node-label-value string          Node label value
  -o, --output string                    Valid formats are ['', 'json', 'yaml', 'env']
      --reason string                    The reason for this command, which requires elevation, to be run (usualy an OHSS or PD ticket)
      --request-timeout string           The length of time to wait before giving up on a single server request. Non-zero values should contain a corresponding time unit (e.g. 1s, 2m, 3h). A value of zero means don't timeout requests. (default "0")
  -s, --server string                    The address and port of the Kubernetes API server
      --single-pod                       toggle deployment as single pod (default: deploy a daemonset)
      --skip-aws-proxy-check aws_proxy   Don't use the configured aws_proxy value
  -S, --skip-version-check               skip checking to see if this is the most recent release
```

### osdctl network verify-egress

Verify an AWS OSD/ROSA cluster can reach all required external URLs necessary for full support.

  This command is an opinionated wrapper around running https://github.com/openshift/osd-network-verifier for SREs.
  Given an OCM cluster name or id, this command will attempt to automatically detect the security group, subnet, and
  cluster-wide proxy configuration to run osd-network-verifier's egress verification. The purpose of this check is to
  verify whether a ROSA cluster's VPC allows for all required external URLs are reachable. The exact cause can vary and
  typically requires a customer to remediate the issue themselves.

  The osd-network-verifier launches a probe, an instance in a given subnet, and checks egress to external required URL's. Since October 2022, the probe is an instance without a public IP address. For this reason, the probe's requests will fail for subnets that don't have a NAT gateway. The osdctl network verify-egress command will always fail and give a false negative for public subnets (in non-privatelink clusters), since they have an internet gateway and no NAT gateway.

  Docs: https://docs.openshift.com/rosa/rosa_install_access_delete_clusters/rosa_getting_started_iam/rosa-aws-prereqs.html#osd-aws-privatelink-firewall-prerequisites_prerequisites

```
osdctl network verify-egress [flags]
```

#### Flags

```
  -A, --all-subnets                      (optional) an option for AWS Privatelink clusters to run osd-network-verifier against all subnets listed by ocm.
      --as string                        Username to impersonate for the operation. User could be a regular user or a service account in a namespace.
      --cacert string                    (optional) path to a file containing the additional CA trust bundle. Typically set so that the verifier can use a configured cluster-wide proxy.
      --cluster string                   The name of the kubeconfig cluster to use
  -C, --cluster-id string                (optional) OCM internal/external cluster id to run osd-network-verifier against.
      --context string                   The name of the kubeconfig context to use
      --cpu-arch string                  (optional) compute instance CPU architecture. E.g., 'x86' or 'arm' (default "x86")
      --debug                            (optional) if provided, enable additional debug-level logging
      --egress-timeout duration          (optional) timeout for individual egress verification requests (default 5s)
      --gcp-project-id string            (optional) the GCP project ID to run verification for
  -h, --help                             help for verify-egress
      --insecure-skip-tls-verify         If true, the server's certificate will not be checked for validity. This will make your HTTPS connections insecure
      --kubeconfig string                Path to the kubeconfig file to use for CLI requests.
      --no-tls                           (optional) if provided, ignore all ssl certificate validations on client-side.
  -o, --output string                    Valid formats are ['', 'json', 'yaml', 'env']
      --platform string                  (optional) override for cloud platform/product. E.g., 'aws-classic' (OSD/ROSA Classic), 'aws-hcp' (ROSA HCP), or 'aws-hcp-zeroegress'
      --probe string                     (optional) select the probe to be used for egress testing. Either 'curl' (default) or 'legacy' (default "curl")
      --region string                    (optional) AWS region
      --request-timeout string           The length of time to wait before giving up on a single server request. Non-zero values should contain a corresponding time unit (e.g. 1s, 2m, 3h). A value of zero means don't timeout requests. (default "0")
      --security-group string            (optional) security group ID override for osd-network-verifier, required if not specifying --cluster-id
  -s, --server string                    The address and port of the Kubernetes API server
      --skip-aws-proxy-check aws_proxy   Don't use the configured aws_proxy value
  -S, --skip-version-check               skip checking to see if this is the most recent release
      --subnet-id stringArray            (optional) private subnet ID override, required if not specifying --cluster-id and can be specified multiple times to run against multiple subnets
      --version                          When present, prints out the version of osd-network-verifier being used
      --vpc string                       (optional) VPC name for cases where it can't be fetched from OCM
```

### osdctl org

Provides information for a specified organization

```
osdctl org [flags]
```

#### Flags

```
      --as string                        Username to impersonate for the operation. User could be a regular user or a service account in a namespace.
      --cluster string                   The name of the kubeconfig cluster to use
      --context string                   The name of the kubeconfig context to use
  -h, --help                             help for org
      --insecure-skip-tls-verify         If true, the server's certificate will not be checked for validity. This will make your HTTPS connections insecure
      --kubeconfig string                Path to the kubeconfig file to use for CLI requests.
  -o, --output string                    Valid formats are ['', 'json', 'yaml', 'env']
      --request-timeout string           The length of time to wait before giving up on a single server request. Non-zero values should contain a corresponding time unit (e.g. 1s, 2m, 3h). A value of zero means don't timeout requests. (default "0")
  -s, --server string                    The address and port of the Kubernetes API server
      --skip-aws-proxy-check aws_proxy   Don't use the configured aws_proxy value
  -S, --skip-version-check               skip checking to see if this is the most recent release
```

### osdctl org aws-accounts

get organization AWS Accounts

```
osdctl org aws-accounts [flags]
```

#### Flags

```
      --as string                        Username to impersonate for the operation. User could be a regular user or a service account in a namespace.
  -p, --aws-profile string               specify AWS profile
      --cluster string                   The name of the kubeconfig cluster to use
      --context string                   The name of the kubeconfig context to use
  -h, --help                             help for aws-accounts
      --insecure-skip-tls-verify         If true, the server's certificate will not be checked for validity. This will make your HTTPS connections insecure
      --kubeconfig string                Path to the kubeconfig file to use for CLI requests.
      --ou-id string                     specify organization unit id
  -o, --output string                    valid output formats are ['', 'json']
      --request-timeout string           The length of time to wait before giving up on a single server request. Non-zero values should contain a corresponding time unit (e.g. 1s, 2m, 3h). A value of zero means don't timeout requests. (default "0")
  -s, --server string                    The address and port of the Kubernetes API server
      --skip-aws-proxy-check aws_proxy   Don't use the configured aws_proxy value
  -S, --skip-version-check               skip checking to see if this is the most recent release
```

### osdctl org clusters

By default, returns all active clusters for a given organization. The organization can either be specified with an argument
passed in, or by providing both the --aws-profile and --aws-account-id flags. You can request all clusters regardless of status by providing the --all flag.

```
osdctl org clusters [flags]
```

#### Flags

```
  -A, --all                              get all clusters regardless of status
      --as string                        Username to impersonate for the operation. User could be a regular user or a service account in a namespace.
  -a, --aws-account-id string            specify AWS Account Id
  -p, --aws-profile string               specify AWS profile
      --cluster string                   The name of the kubeconfig cluster to use
      --context string                   The name of the kubeconfig context to use
  -h, --help                             help for clusters
      --insecure-skip-tls-verify         If true, the server's certificate will not be checked for validity. This will make your HTTPS connections insecure
      --kubeconfig string                Path to the kubeconfig file to use for CLI requests.
  -o, --output string                    valid output formats are ['', 'json']
      --request-timeout string           The length of time to wait before giving up on a single server request. Non-zero values should contain a corresponding time unit (e.g. 1s, 2m, 3h). A value of zero means don't timeout requests. (default "0")
  -s, --server string                    The address and port of the Kubernetes API server
      --skip-aws-proxy-check aws_proxy   Don't use the configured aws_proxy value
  -S, --skip-version-check               skip checking to see if this is the most recent release
```

### osdctl org context

Fetches information about the given organization. This data is presented as a table where each row includes the name, version, ID, cloud provider, and plan for the cluster.
Rows will also include the number of recent service logs, active PD Alerts, Jira Issues, and limited support status for that specific cluster.

```
osdctl org context orgId [flags]
```

#### Flags

```
      --as string                        Username to impersonate for the operation. User could be a regular user or a service account in a namespace.
      --cluster string                   The name of the kubeconfig cluster to use
      --context string                   The name of the kubeconfig context to use
  -h, --help                             help for context
      --insecure-skip-tls-verify         If true, the server's certificate will not be checked for validity. This will make your HTTPS connections insecure
      --kubeconfig string                Path to the kubeconfig file to use for CLI requests.
  -o, --output string                    output format for the results. only supported value currently is 'json'
      --request-timeout string           The length of time to wait before giving up on a single server request. Non-zero values should contain a corresponding time unit (e.g. 1s, 2m, 3h). A value of zero means don't timeout requests. (default "0")
  -s, --server string                    The address and port of the Kubernetes API server
      --skip-aws-proxy-check aws_proxy   Don't use the configured aws_proxy value
  -S, --skip-version-check               skip checking to see if this is the most recent release
```

### osdctl org current

gets current organization

```
osdctl org current [flags]
```

#### Flags

```
      --as string                        Username to impersonate for the operation. User could be a regular user or a service account in a namespace.
      --cluster string                   The name of the kubeconfig cluster to use
      --context string                   The name of the kubeconfig context to use
  -h, --help                             help for current
      --insecure-skip-tls-verify         If true, the server's certificate will not be checked for validity. This will make your HTTPS connections insecure
      --kubeconfig string                Path to the kubeconfig file to use for CLI requests.
  -o, --output string                    valid output formats are ['', 'json']
      --request-timeout string           The length of time to wait before giving up on a single server request. Non-zero values should contain a corresponding time unit (e.g. 1s, 2m, 3h). A value of zero means don't timeout requests. (default "0")
  -s, --server string                    The address and port of the Kubernetes API server
      --skip-aws-proxy-check aws_proxy   Don't use the configured aws_proxy value
  -S, --skip-version-check               skip checking to see if this is the most recent release
```

### osdctl org customers

get paying/non-paying organizations

```
osdctl org customers [flags]
```

#### Flags

```
      --as string                        Username to impersonate for the operation. User could be a regular user or a service account in a namespace.
      --cluster string                   The name of the kubeconfig cluster to use
      --context string                   The name of the kubeconfig context to use
  -h, --help                             help for customers
      --insecure-skip-tls-verify         If true, the server's certificate will not be checked for validity. This will make your HTTPS connections insecure
      --kubeconfig string                Path to the kubeconfig file to use for CLI requests.
  -o, --output string                    valid output formats are ['', 'json']
      --paying                           get organization based on paying status (default true)
      --request-timeout string           The length of time to wait before giving up on a single server request. Non-zero values should contain a corresponding time unit (e.g. 1s, 2m, 3h). A value of zero means don't timeout requests. (default "0")
  -s, --server string                    The address and port of the Kubernetes API server
      --skip-aws-proxy-check aws_proxy   Don't use the configured aws_proxy value
  -S, --skip-version-check               skip checking to see if this is the most recent release
```

### osdctl org describe

describe organization

```
osdctl org describe [flags]
```

#### Flags

```
      --as string                        Username to impersonate for the operation. User could be a regular user or a service account in a namespace.
      --cluster string                   The name of the kubeconfig cluster to use
      --context string                   The name of the kubeconfig context to use
  -h, --help                             help for describe
      --insecure-skip-tls-verify         If true, the server's certificate will not be checked for validity. This will make your HTTPS connections insecure
      --kubeconfig string                Path to the kubeconfig file to use for CLI requests.
  -o, --output string                    valid output formats are ['', 'json']
      --request-timeout string           The length of time to wait before giving up on a single server request. Non-zero values should contain a corresponding time unit (e.g. 1s, 2m, 3h). A value of zero means don't timeout requests. (default "0")
  -s, --server string                    The address and port of the Kubernetes API server
      --skip-aws-proxy-check aws_proxy   Don't use the configured aws_proxy value
  -S, --skip-version-check               skip checking to see if this is the most recent release
```

### osdctl org get

get organization by users

```
osdctl org get [flags]
```

#### Flags

```
      --as string                        Username to impersonate for the operation. User could be a regular user or a service account in a namespace.
      --cluster string                   The name of the kubeconfig cluster to use
      --context string                   The name of the kubeconfig context to use
      --ebs-id string                    search organization by ebs account id 
  -h, --help                             help for get
      --insecure-skip-tls-verify         If true, the server's certificate will not be checked for validity. This will make your HTTPS connections insecure
      --kubeconfig string                Path to the kubeconfig file to use for CLI requests.
  -o, --output string                    valid output formats are ['', 'json']
      --part-match                       Part matching user name
      --request-timeout string           The length of time to wait before giving up on a single server request. Non-zero values should contain a corresponding time unit (e.g. 1s, 2m, 3h). A value of zero means don't timeout requests. (default "0")
  -s, --server string                    The address and port of the Kubernetes API server
      --skip-aws-proxy-check aws_proxy   Don't use the configured aws_proxy value
  -S, --skip-version-check               skip checking to see if this is the most recent release
  -u, --user string                      search organization by user name 
```

### osdctl org labels

get organization labels

```
osdctl org labels [flags]
```

#### Flags

```
      --as string                        Username to impersonate for the operation. User could be a regular user or a service account in a namespace.
      --cluster string                   The name of the kubeconfig cluster to use
      --context string                   The name of the kubeconfig context to use
  -h, --help                             help for labels
      --insecure-skip-tls-verify         If true, the server's certificate will not be checked for validity. This will make your HTTPS connections insecure
      --kubeconfig string                Path to the kubeconfig file to use for CLI requests.
  -o, --output string                    valid output formats are ['', 'json']
      --request-timeout string           The length of time to wait before giving up on a single server request. Non-zero values should contain a corresponding time unit (e.g. 1s, 2m, 3h). A value of zero means don't timeout requests. (default "0")
  -s, --server string                    The address and port of the Kubernetes API server
      --skip-aws-proxy-check aws_proxy   Don't use the configured aws_proxy value
  -S, --skip-version-check               skip checking to see if this is the most recent release
```

### osdctl org users

get organization users

```
osdctl org users [flags]
```

#### Flags

```
      --as string                        Username to impersonate for the operation. User could be a regular user or a service account in a namespace.
      --cluster string                   The name of the kubeconfig cluster to use
      --context string                   The name of the kubeconfig context to use
  -h, --help                             help for users
      --insecure-skip-tls-verify         If true, the server's certificate will not be checked for validity. This will make your HTTPS connections insecure
      --kubeconfig string                Path to the kubeconfig file to use for CLI requests.
  -o, --output string                    valid output formats are ['', 'json']
      --request-timeout string           The length of time to wait before giving up on a single server request. Non-zero values should contain a corresponding time unit (e.g. 1s, 2m, 3h). A value of zero means don't timeout requests. (default "0")
  -s, --server string                    The address and port of the Kubernetes API server
      --skip-aws-proxy-check aws_proxy   Don't use the configured aws_proxy value
  -S, --skip-version-check               skip checking to see if this is the most recent release
```

### osdctl promote

Utilities to promote services/operators

```
osdctl promote [flags]
```

#### Flags

```
      --as string                        Username to impersonate for the operation. User could be a regular user or a service account in a namespace.
      --cluster string                   The name of the kubeconfig cluster to use
      --context string                   The name of the kubeconfig context to use
  -h, --help                             help for promote
      --insecure-skip-tls-verify         If true, the server's certificate will not be checked for validity. This will make your HTTPS connections insecure
      --kubeconfig string                Path to the kubeconfig file to use for CLI requests.
  -o, --output string                    Valid formats are ['', 'json', 'yaml', 'env']
      --request-timeout string           The length of time to wait before giving up on a single server request. Non-zero values should contain a corresponding time unit (e.g. 1s, 2m, 3h). A value of zero means don't timeout requests. (default "0")
  -s, --server string                    The address and port of the Kubernetes API server
      --skip-aws-proxy-check aws_proxy   Don't use the configured aws_proxy value
  -S, --skip-version-check               skip checking to see if this is the most recent release
```

### osdctl promote dynatrace

Utilities to promote dynatrace

```
osdctl promote dynatrace [flags]
```

#### Flags

```
      --appInterfaceDir pwd              location of app-interfache checkout. Falls back to pwd and /home/slamba/git/app-interface
      --as string                        Username to impersonate for the operation. User could be a regular user or a service account in a namespace.
      --cluster string                   The name of the kubeconfig cluster to use
  -c, --component string                 Dynatrace component getting promoted
      --context string                   The name of the kubeconfig context to use
      --dynatraceConfigDir pwd           location of dynatrace-config checkout. Falls back to pwd and /home/slamba/git/dynatrace-config
  -g, --gitHash string                   Git hash of the SaaS service/operator commit getting promoted
  -h, --help                             help for dynatrace
      --insecure-skip-tls-verify         If true, the server's certificate will not be checked for validity. This will make your HTTPS connections insecure
      --kubeconfig string                Path to the kubeconfig file to use for CLI requests.
  -l, --list                             List all SaaS services/operators
  -m, --module string                    module to promote
  -o, --output string                    Valid formats are ['', 'json', 'yaml', 'env']
      --request-timeout string           The length of time to wait before giving up on a single server request. Non-zero values should contain a corresponding time unit (e.g. 1s, 2m, 3h). A value of zero means don't timeout requests. (default "0")
  -s, --server string                    The address and port of the Kubernetes API server
      --skip-aws-proxy-check aws_proxy   Don't use the configured aws_proxy value
  -S, --skip-version-check               skip checking to see if this is the most recent release
  -t, --terraform                        deploy dynatrace-config terraform job
```

### osdctl promote package

Utilities to promote package-operator services

```
osdctl promote package [flags]
```

#### Flags

```
      --appInterfaceDir pwd              location of app-interfache checkout. Falls back to pwd and /home/slamba/git/app-interface
      --as string                        Username to impersonate for the operation. User could be a regular user or a service account in a namespace.
      --cluster string                   The name of the kubeconfig cluster to use
      --context string                   The name of the kubeconfig context to use
      --hcp                              The service being promoted conforms to the HyperShift progressive delivery definition
  -h, --help                             help for package
      --insecure-skip-tls-verify         If true, the server's certificate will not be checked for validity. This will make your HTTPS connections insecure
      --kubeconfig string                Path to the kubeconfig file to use for CLI requests.
  -o, --output string                    Valid formats are ['', 'json', 'yaml', 'env']
      --request-timeout string           The length of time to wait before giving up on a single server request. Non-zero values should contain a corresponding time unit (e.g. 1s, 2m, 3h). A value of zero means don't timeout requests. (default "0")
  -s, --server string                    The address and port of the Kubernetes API server
  -n, --serviceName string               Service getting promoted
      --skip-aws-proxy-check aws_proxy   Don't use the configured aws_proxy value
  -S, --skip-version-check               skip checking to see if this is the most recent release
  -t, --tag string                       Package tag being promoted to
```

### osdctl promote saas

Utilities to promote SaaS services/operators

```
osdctl promote saas [flags]
```

#### Flags

```
      --appInterfaceDir pwd              location of app-interfache checkout. Falls back to pwd and /home/slamba/git/app-interface
      --as string                        Username to impersonate for the operation. User could be a regular user or a service account in a namespace.
      --cluster string                   The name of the kubeconfig cluster to use
      --context string                   The name of the kubeconfig context to use
  -g, --gitHash string                   Git hash of the SaaS service/operator commit getting promoted
      --hcp                              HCP service/operator getting promoted
  -h, --help                             help for saas
      --insecure-skip-tls-verify         If true, the server's certificate will not be checked for validity. This will make your HTTPS connections insecure
      --kubeconfig string                Path to the kubeconfig file to use for CLI requests.
  -l, --list                             List all SaaS services/operators
  -n, --namespaceRef string              SaaS target namespace reference name
      --osd                              OSD service/operator getting promoted
  -o, --output string                    Valid formats are ['', 'json', 'yaml', 'env']
      --request-timeout string           The length of time to wait before giving up on a single server request. Non-zero values should contain a corresponding time unit (e.g. 1s, 2m, 3h). A value of zero means don't timeout requests. (default "0")
  -s, --server string                    The address and port of the Kubernetes API server
      --serviceName string               SaaS service/operator getting promoted
      --skip-aws-proxy-check aws_proxy   Don't use the configured aws_proxy value
  -S, --skip-version-check               skip checking to see if this is the most recent release
```

### osdctl servicelog

OCM/Hive Service log

```
osdctl servicelog [flags]
```

#### Flags

```
      --as string                        Username to impersonate for the operation. User could be a regular user or a service account in a namespace.
      --cluster string                   The name of the kubeconfig cluster to use
      --context string                   The name of the kubeconfig context to use
  -h, --help                             help for servicelog
      --insecure-skip-tls-verify         If true, the server's certificate will not be checked for validity. This will make your HTTPS connections insecure
      --kubeconfig string                Path to the kubeconfig file to use for CLI requests.
  -o, --output string                    Valid formats are ['', 'json', 'yaml', 'env']
      --request-timeout string           The length of time to wait before giving up on a single server request. Non-zero values should contain a corresponding time unit (e.g. 1s, 2m, 3h). A value of zero means don't timeout requests. (default "0")
  -s, --server string                    The address and port of the Kubernetes API server
      --skip-aws-proxy-check aws_proxy   Don't use the configured aws_proxy value
  -S, --skip-version-check               skip checking to see if this is the most recent release
```

### osdctl servicelog list

Get service logs for a given cluster identifier.

# To return just service logs created by SREs
osdctl servicelog list --cluster-id=my-cluster-id

# To return all service logs, including those by automated systems
osdctl servicelog list --cluster-id=my-cluster-id --all-messages

# To return all service logs, as well as internal service logs
osdctl servicelog list --cluster-id=my-cluster-id --all-messages --internal


```
osdctl servicelog list --cluster-id <cluster-identifier> [flags] [options]
```

#### Flags

```
  -A, --all-messages                     Toggle if we should see all of the messages or only SRE-P specific ones
      --as string                        Username to impersonate for the operation. User could be a regular user or a service account in a namespace.
      --cluster string                   The name of the kubeconfig cluster to use
      --cluster-id string                Internal Cluster identifier (required)
      --context string                   The name of the kubeconfig context to use
  -h, --help                             help for list
      --insecure-skip-tls-verify         If true, the server's certificate will not be checked for validity. This will make your HTTPS connections insecure
  -i, --internal                         Toggle if we should see internal messages
      --kubeconfig string                Path to the kubeconfig file to use for CLI requests.
  -o, --output string                    Valid formats are ['', 'json', 'yaml', 'env']
      --request-timeout string           The length of time to wait before giving up on a single server request. Non-zero values should contain a corresponding time unit (e.g. 1s, 2m, 3h). A value of zero means don't timeout requests. (default "0")
  -s, --server string                    The address and port of the Kubernetes API server
      --skip-aws-proxy-check aws_proxy   Don't use the configured aws_proxy value
  -S, --skip-version-check               skip checking to see if this is the most recent release
```

### osdctl servicelog post

Post a service log to a cluster or list of clusters

  Docs: https://docs.openshift.com/rosa/logging/sd-accessing-the-service-logs.html

```
osdctl servicelog post --cluster-id <cluster-identifier> [flags]
```

#### Flags

```
      --as string                        Username to impersonate for the operation. User could be a regular user or a service account in a namespace.
      --cluster string                   The name of the kubeconfig cluster to use
  -C, --cluster-id string                Internal ID of the cluster to post the service log to
  -c, --clusters-file string             Read a list of clusters to post the servicelog to. the format of the file is: {"clusters":["$CLUSTERID"]}
      --context string                   The name of the kubeconfig context to use
  -d, --dry-run                          Dry-run - print the service log about to be sent but don't send it.
  -h, --help                             help for post
      --insecure-skip-tls-verify         If true, the server's certificate will not be checked for validity. This will make your HTTPS connections insecure
  -i, --internal                         Internal only service log. Use MESSAGE for template parameter (eg. -p MESSAGE='My super secret message').
      --kubeconfig string                Path to the kubeconfig file to use for CLI requests.
  -o, --output string                    Valid formats are ['', 'json', 'yaml', 'env']
  -r, --override Info                    Specify a key-value pair (eg. -r FOO=BAR) to replace a JSON key in the document, only supports string fields, specifying -r without -t or -i will use a default template with severity Info and internal_only=True unless these are also overridden.
  -p, --param stringArray                Specify a key-value pair (eg. -p FOO=BAR) to set/override a parameter value in the template.
  -q, --query stringArray                Specify a search query (eg. -q "name like foo") for a bulk-post to matching clusters.
  -f, --query-file stringArray           File containing search queries to apply. All lines in the file will be concatenated into a single query. If this flag is called multiple times, every file's search query will be combined with logical AND.
      --request-timeout string           The length of time to wait before giving up on a single server request. Non-zero values should contain a corresponding time unit (e.g. 1s, 2m, 3h). A value of zero means don't timeout requests. (default "0")
  -s, --server string                    The address and port of the Kubernetes API server
      --skip-aws-proxy-check aws_proxy   Don't use the configured aws_proxy value
  -S, --skip-version-check               skip checking to see if this is the most recent release
  -t, --template string                  Message template file or URL
  -y, --yes                              Skips all prompts.
```

### osdctl setup

Setup the configuration

```
osdctl setup [flags]
```

#### Flags

```
      --as string                        Username to impersonate for the operation. User could be a regular user or a service account in a namespace.
      --cluster string                   The name of the kubeconfig cluster to use
      --context string                   The name of the kubeconfig context to use
  -h, --help                             help for setup
      --insecure-skip-tls-verify         If true, the server's certificate will not be checked for validity. This will make your HTTPS connections insecure
      --kubeconfig string                Path to the kubeconfig file to use for CLI requests.
  -o, --output string                    Valid formats are ['', 'json', 'yaml', 'env']
      --request-timeout string           The length of time to wait before giving up on a single server request. Non-zero values should contain a corresponding time unit (e.g. 1s, 2m, 3h). A value of zero means don't timeout requests. (default "0")
  -s, --server string                    The address and port of the Kubernetes API server
      --skip-aws-proxy-check aws_proxy   Don't use the configured aws_proxy value
  -S, --skip-version-check               skip checking to see if this is the most recent release
```

### osdctl swarm

Provides a set of commands for swarming activity

```
osdctl swarm [flags]
```

#### Flags

```
      --as string                        Username to impersonate for the operation. User could be a regular user or a service account in a namespace.
      --cluster string                   The name of the kubeconfig cluster to use
      --context string                   The name of the kubeconfig context to use
  -h, --help                             help for swarm
      --insecure-skip-tls-verify         If true, the server's certificate will not be checked for validity. This will make your HTTPS connections insecure
      --kubeconfig string                Path to the kubeconfig file to use for CLI requests.
  -o, --output string                    Valid formats are ['', 'json', 'yaml', 'env']
      --request-timeout string           The length of time to wait before giving up on a single server request. Non-zero values should contain a corresponding time unit (e.g. 1s, 2m, 3h). A value of zero means don't timeout requests. (default "0")
  -s, --server string                    The address and port of the Kubernetes API server
      --skip-aws-proxy-check aws_proxy   Don't use the configured aws_proxy value
  -S, --skip-version-check               skip checking to see if this is the most recent release
```

### osdctl swarm secondary

Lists unassigned Jira issues from the 'OHSS' project
		for the following Products
		- OpenShift Dedicated
		- Openshift Online Pro
		- OpenShift Online Starter
		- Red Hat OpenShift Service on AWS
		- HyperShift Preview
		- Empty 'Products' field in Jira
		with the 'Summary' field  of the new ticket not matching the following
		- Compliance Alert
		and the 'Work Type' is not one of the RFE or Change Request 

```
osdctl swarm secondary [flags]
```

#### Flags

```
      --as string                        Username to impersonate for the operation. User could be a regular user or a service account in a namespace.
      --cluster string                   The name of the kubeconfig cluster to use
      --context string                   The name of the kubeconfig context to use
  -h, --help                             help for secondary
      --insecure-skip-tls-verify         If true, the server's certificate will not be checked for validity. This will make your HTTPS connections insecure
      --kubeconfig string                Path to the kubeconfig file to use for CLI requests.
  -o, --output string                    Valid formats are ['', 'json', 'yaml', 'env']
      --request-timeout string           The length of time to wait before giving up on a single server request. Non-zero values should contain a corresponding time unit (e.g. 1s, 2m, 3h). A value of zero means don't timeout requests. (default "0")
  -s, --server string                    The address and port of the Kubernetes API server
      --skip-aws-proxy-check aws_proxy   Don't use the configured aws_proxy value
  -S, --skip-version-check               skip checking to see if this is the most recent release
```

### osdctl upgrade

Fetch latest osdctl from GitHub and replace the running binary

```
osdctl upgrade [flags]
```

#### Flags

```
      --as string                        Username to impersonate for the operation. User could be a regular user or a service account in a namespace.
      --cluster string                   The name of the kubeconfig cluster to use
      --context string                   The name of the kubeconfig context to use
  -h, --help                             help for upgrade
      --insecure-skip-tls-verify         If true, the server's certificate will not be checked for validity. This will make your HTTPS connections insecure
      --kubeconfig string                Path to the kubeconfig file to use for CLI requests.
  -o, --output string                    Valid formats are ['', 'json', 'yaml', 'env']
      --request-timeout string           The length of time to wait before giving up on a single server request. Non-zero values should contain a corresponding time unit (e.g. 1s, 2m, 3h). A value of zero means don't timeout requests. (default "0")
  -s, --server string                    The address and port of the Kubernetes API server
      --skip-aws-proxy-check aws_proxy   Don't use the configured aws_proxy value
  -S, --skip-version-check               skip checking to see if this is the most recent release
```

### osdctl version

Display version of osdctl

```
osdctl version [flags]
```

#### Flags

```
      --as string                        Username to impersonate for the operation. User could be a regular user or a service account in a namespace.
      --cluster string                   The name of the kubeconfig cluster to use
      --context string                   The name of the kubeconfig context to use
  -h, --help                             help for version
      --insecure-skip-tls-verify         If true, the server's certificate will not be checked for validity. This will make your HTTPS connections insecure
      --kubeconfig string                Path to the kubeconfig file to use for CLI requests.
  -o, --output string                    Valid formats are ['', 'json', 'yaml', 'env']
      --request-timeout string           The length of time to wait before giving up on a single server request. Non-zero values should contain a corresponding time unit (e.g. 1s, 2m, 3h). A value of zero means don't timeout requests. (default "0")
  -s, --server string                    The address and port of the Kubernetes API server
      --skip-aws-proxy-check aws_proxy   Don't use the configured aws_proxy value
  -S, --skip-version-check               skip checking to see if this is the most recent release
```
<|MERGE_RESOLUTION|>--- conflicted
+++ resolved
@@ -68,11 +68,7 @@
     - `post --cluster-id <cluster-identifier>` - Send limited support reason to a given cluster
     - `status --cluster-id <cluster-identifier>` - Shows the support status of a specified cluster
   - `transfer-owner` - Transfer cluster ownership to a new user (to be done by Region Lead)
-<<<<<<< HEAD
-  - `validate-pull-secret [CLUSTER_ID]` - Checks if the pull secret email matches the owner email
-=======
   - `validate-pull-secret --cluster-id <cluster-identifier>` - Checks if the pull secret email matches the owner email
->>>>>>> 8aea93fa
   - `validate-pull-secret-ext [CLUSTER_ID]` - Extended checks to confirm pull-secret data is synced with current OCM data
 - `cost` - Cost Management related utilities
   - `create` - Create a cost category for the given OU
